<<<<<<< HEAD
# from ska_oso_pdm.entities.csp.csp_configuration import CSPConfiguration as CSPConfigurationPDM
from ska_oso_pdm.sb_definition.csp.csp_configuration import CSPConfiguration as CSPConfigurationPDM
=======
"""This is the Central Signal Processor."""

from typing import Any

from ska_oso_pdm.entities.csp.csp_configuration import CSPConfiguration as CSPConfigurationPDM
>>>>>>> e6b15bdc
from ska_tmc_cdm.messages.central_node.csp import CommonConfiguration as CentralCommonConfiguration
from ska_tmc_cdm.messages.central_node.csp import CSPConfiguration as CentralCSPConfiguration
from ska_tmc_cdm.messages.subarray_node.configure.csp import (
    CBFConfiguration,
    CommonConfiguration,
    CSPConfiguration,
    FSPConfiguration,
    FSPFunctionMode,
    SubarrayConfiguration,
)

from ska_mid_jupyter_notebooks.obsconfig.base import encoded
from ska_mid_jupyter_notebooks.obsconfig.target_spec import TargetSpecs

# mypy: disable-error-code="import-untyped"
# pylint: disable=E1101

DEFAULT_FSP_CONFIGURATION = {
    "fsp1": {
        "fsp_id": 1,
        "function_mode": FSPFunctionMode.CORR,
        "frequency_slice_id": 1,
        # cannot use 1: see https://jira.skatelescope.org/browse/CIP-1708
        "integration_factor": 10,
        "zoom_factor": 0,
        # "channel_averaging_map": [(0, 2), (744, 0)], channel averaging not supported by CBF yet
        "output_link_map": [(0, 0), (200, 1)],
        "channel_offset": 0,
    },
    "fsp2": {
        "fsp_id": 2,
        "function_mode": FSPFunctionMode.CORR,
        "frequency_slice_id": 1,
        # cannot use 1: see https://jira.skatelescope.org/browse/CIP-1708
        "integration_factor": 10,
        # "zoom_factor": 1, # zoom is not supported by cbf yet
        "zoom_factor": 0,
        # "channel_averaging_map": [(0, 2), (744, 0)], channel averaging not supported by CBF yet
        "output_link_map": [(0, 4), (200, 5)],
        "channel_offset": 744,
        # "zoom_window_tuning": 1050000,
    },
}


class CommonConfig:
    """Store common configuration here."""

    def _generate_common_assign_resource_config_low(self) -> CentralCommonConfiguration:
        """
        Generate common assign resource config.

        :return: CentralCommonConfiguration object
        """
        return CentralCommonConfiguration(subarray_id=1)

    @encoded
    def generate_common_assign_resource_config_low(self) -> CentralCommonConfiguration:
        """
        Generate common assign resource config.

        :return:  CentralCommonConfiguration object
        """
        return self._generate_common_assign_resource_config_low()

    def _generate_common_configure_resource_config_low(self) -> CommonConfiguration:
        """
        Generate common configure resource config.

        :return: CommonConfiguration object
        """
        return CommonConfiguration(config_id="sbi-mvp01-20200325-00001-science_A")

    @encoded
    def generate_common_configure_resource_config_low(self) -> CommonConfiguration:
        """
        Generate common configure resource config.

        :return: CommonConfiguration object
        """
        return self._generate_common_configure_resource_config_low()


# pylint: disable-next=too-few-public-methods
class SubarrayConfig:
    """Store configuration for subarray."""

    def _generate_subarray_configure_resource_config_low(self) -> SubarrayConfiguration:
        """
        Generate subarray configure resource config.

        :return: SubarrayConfiguration object
        """
        return SubarrayConfiguration(subarray_name="science period 23")

    @encoded
    def generate_subarray_configure_resource_config_low(self) -> SubarrayConfiguration:
        """
        Generate subarray configure resource config.
        :return: SubarrayConfiguration object
        """
        return self._generate_subarray_configure_resource_config_low()


class CSPconfig(TargetSpecs, CommonConfig, SubarrayConfig):
    """Store configuration for CSP."""

    csp_subarray_id = "dummy name"
    csp_scan_configure_schema = "https://schema.skao.int/ska-csp-configure/2.5"
    csp_subarray_id_low = "science period 23"
    config_id = "sbi-mvp01-20200325-00001-science_A"

    def __init__(self, **kwargs: Any):
        """
        Initialize CSP Configuration.

        :param kwargs: Keyword arguments
        :return: None
        """
        super().__init__(**kwargs)
        self.fsp_config = DEFAULT_FSP_CONFIGURATION

    def _generate_csp_scan_config(
        self,
        target_id: str | None = None,
        subarray_id: int = 1,
        sb_target_flag: bool = False,
    ) -> CSPConfigurationPDM | CSPConfiguration:
        """
        Generate CSP Scan Configuration
        :return: CSPConfiguration object
        """
        fsp_config_obj = []
        spec = self.get_target_spec(target_id)

        for _key, val in self.fsp_config.items():
            fsp_config_obj.append(FSPConfiguration(**val))
        band = spec.band
        if not sb_target_flag:
            return CSPConfiguration(
                self.csp_scan_configure_schema,
                SubarrayConfiguration(self.csp_subarray_id),
                CommonConfiguration(self.eb_id, band, subarray_id),
                CBFConfiguration(fsp_config_obj),
            )
        return CSPConfigurationPDM(
            config_id=self.config_id,
            subarray_config=SubarrayConfiguration(self.csp_subarray_id),
            common_config=CommonConfiguration(self.eb_id, band, subarray_id),
            cbf_config=CBFConfiguration(fsp_config_obj),
            pst_config=None,
            pss_config=None,
        )

    @encoded
    def generate_csp_scan_config(
        self,
        target_id: str | None = None,
        subarray_id: int = 1,
        sb_target_flag: bool = False,
    ) -> CSPConfiguration:
        """
        Generate CSP Scan Configuration.

        :param target_id: Target ID
        :param subarray_id: Subarray ID
        :param sb_target_flag: Subarray target flag
        :return: CSPConfiguration object
        """
        return self._generate_csp_scan_config(target_id, subarray_id, sb_target_flag)

    def _generate_csp_assign_resources_config_low(self) -> CentralCSPConfiguration:
        """
        Generate common assign resource config.
        :return: CentralCSPConfiguration object
        """
        interface = "https://schema.skao.int/ska-low-csp-assignresources/2.0"
        common = self.generate_common_assign_resource_config_low().as_object
        return CentralCSPConfiguration(interface=interface, common=common)

    @encoded
    def generate_csp_assign_resources_config_low(self) -> CentralCSPConfiguration:
        """
        Generate common assign resource config.

        :return: CentralCSPConfiguration object
        """
        return self._generate_csp_assign_resources_config_low()

    def _generate_csp_scan_config_low(self) -> CSPConfiguration:
        """
        Generate CSP Scan Configuration.

        :return: CSPConfiguration object
        """
        interface = "https://schema.skao.int/ska-csp-configure/2.5"
        common = self.generate_common_configure_resource_config_low().as_object
        subarray = self.generate_subarray_configure_resource_config_low().as_object

        return CSPConfiguration(
            interface=interface,
            subarray=subarray,
            common=common,
        )

    @encoded
    def generate_csp_scan_config_low(self) -> CSPConfiguration:
        """
        Generate CSP Scan Configuration.

        :return: CSPConfiguration object
        """
        return self._generate_csp_scan_config_low()

    def add_fsp_configuration(self, fsp_config: FSPConfiguration) -> None:
        """
        Add FSP Configuration.

        :param fsp_config: FSP Configuration
        """
        self.fsp_config = fsp_config<|MERGE_RESOLUTION|>--- conflicted
+++ resolved
@@ -1,13 +1,8 @@
-<<<<<<< HEAD
-# from ska_oso_pdm.entities.csp.csp_configuration import CSPConfiguration as CSPConfigurationPDM
+"""This is the Central Signal Processor."""
+
+from typing import Any
+
 from ska_oso_pdm.sb_definition.csp.csp_configuration import CSPConfiguration as CSPConfigurationPDM
-=======
-"""This is the Central Signal Processor."""
-
-from typing import Any
-
-from ska_oso_pdm.entities.csp.csp_configuration import CSPConfiguration as CSPConfigurationPDM
->>>>>>> e6b15bdc
 from ska_tmc_cdm.messages.central_node.csp import CommonConfiguration as CentralCommonConfiguration
 from ska_tmc_cdm.messages.central_node.csp import CSPConfiguration as CentralCSPConfiguration
 from ska_tmc_cdm.messages.subarray_node.configure.csp import (
@@ -148,16 +143,20 @@
         band = spec.band
         if not sb_target_flag:
             return CSPConfiguration(
-                self.csp_scan_configure_schema,
-                SubarrayConfiguration(self.csp_subarray_id),
-                CommonConfiguration(self.eb_id, band, subarray_id),
-                CBFConfiguration(fsp_config_obj),
+                interface=self.csp_scan_configure_schema,
+                subarray=SubarrayConfiguration(subarray_name=self.csp_subarray_id),
+                common=CommonConfiguration(
+                    config_id=self.eb_id, frequency_band=band, subarray_id=subarray_id
+                ),
+                cbf_config=CBFConfiguration(fsp_configs=fsp_config_obj),
             )
         return CSPConfigurationPDM(
             config_id=self.config_id,
-            subarray_config=SubarrayConfiguration(self.csp_subarray_id),
-            common_config=CommonConfiguration(self.eb_id, band, subarray_id),
-            cbf_config=CBFConfiguration(fsp_config_obj),
+            subarray_config=SubarrayConfiguration(subarray_name=self.csp_subarray_id),
+            common_config=CommonConfiguration(
+                config_id=self.eb_id, frequency_band=band, subarray_id=subarray_id
+            ),
+            cbf_config=CBFConfiguration(fsp_configs=fsp_config_obj),
             pst_config=None,
             pss_config=None,
         )
