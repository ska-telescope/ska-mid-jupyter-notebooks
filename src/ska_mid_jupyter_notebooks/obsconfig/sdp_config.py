--- conflicted
+++ resolved
@@ -1,11 +1,6 @@
 """Science data processor configuration stuff."""
 
 from typing import Any, Dict, List, NamedTuple, Union
-
-<<<<<<< HEAD
-# from ska_oso_pdm.entities.sdp import BeamMapping, ProcessingBlock, ScanType
-# from ska_oso_pdm.entities.sdp.beam import Beam, BeamFunction
-# from ska_oso_pdm.entities.sdp.processing_block import Script, ScriptKind
 
 from ska_oso_pdm.sb_definition.sdp import (
     Beam,
@@ -16,21 +11,7 @@
     Script,
     ScriptKind,
 )
-
 from ska_tmc_cdm.messages.central_node.sdp import (
-=======
-from ska_oso_pdm.entities.sdp import (  # type: ignore[import-untyped]
-    BeamMapping,
-    ProcessingBlock,
-    ScanType,
-)
-from ska_oso_pdm.entities.sdp.beam import Beam, BeamFunction  # type: ignore[import-untyped]
-from ska_oso_pdm.entities.sdp.processing_block import (  # type: ignore[import-untyped]
-    Script,
-    ScriptKind,
-)
-from ska_tmc_cdm.messages.central_node.sdp import (  # type: ignore[import-untyped]
->>>>>>> e6b15bdc
     BeamConfiguration,
     EBScanType,
     EBScanTypeBeam,
@@ -40,6 +21,8 @@
 
 from ska_mid_jupyter_notebooks.obsconfig.base import load_next_sb
 from ska_mid_jupyter_notebooks.obsconfig.target_spec import TargetSpecs
+
+# mypy: disable-error-code="import-untyped"
 
 
 class Beamgrouping(NamedTuple):
@@ -302,10 +285,13 @@
 
             if derive_from:
                 eb_scan_type = EBScanType(
-                    config_name, beams=agg_beam_types, derive_from=derive_from
+                    # config_name, beams=agg_beam_types, derive_from=derive_from
+                    beams=agg_beam_types,
+                    derive_from=derive_from,
                 )
             else:
-                eb_scan_type = EBScanType(config_name, beams=agg_beam_types)
+                # eb_scan_type = EBScanType(config_name, beams=agg_beam_types)
+                eb_scan_type = EBScanType(beams=agg_beam_types)
             self._scan_type_configurations[config_name] = eb_scan_type
 
     @property
