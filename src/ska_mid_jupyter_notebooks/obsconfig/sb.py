--- conflicted
+++ resolved
@@ -3,33 +3,17 @@
 from datetime import datetime, timedelta, timezone
 from typing import Any
 
-<<<<<<< HEAD
-# from ska_oso_pdm.entities.common.procedures import FilesystemScript, GitScript, PythonArguments
-# from ska_oso_pdm.entities.common.sb_definition import MetaData
-# from ska_oso_pdm.entities.common.scan_definition import ScanDefinition
-# from ska_oso_pdm.entities.sdp.execution_block import ExecutionBlock
-# from ska_oso_pdm.entities.sdp.scan_type import BeamMapping
-
+from ska_oso_pdm._shared import Metadata, PythonArguments
+from ska_oso_pdm.sb_definition import ScanDefinition
 from ska_oso_pdm.sb_definition.procedures import FilesystemScript, GitScript
-from ska_oso_pdm._shared import PythonArguments
-=======
-from ska_oso_pdm.entities.common.procedures import (  # type: ignore[import-untyped]
-    FilesystemScript,
-    GitScript,
-    PythonArguments,
-)
-from ska_oso_pdm.entities.common.sb_definition import MetaData  # type: ignore[import-untyped]
-from ska_oso_pdm.entities.common.scan_definition import (  # type: ignore[import-untyped]
-    ScanDefinition,
-)
-from ska_oso_pdm.entities.sdp.execution_block import ExecutionBlock  # type: ignore[import-untyped]
-from ska_oso_pdm.entities.sdp.scan_type import BeamMapping  # type: ignore[import-untyped]
->>>>>>> e6b15bdc
+from ska_oso_pdm.sb_definition.sdp import BeamMapping, ExecutionBlock
 
 from ska_mid_jupyter_notebooks.obsconfig.base import encoded, load_next_sb
 from ska_mid_jupyter_notebooks.obsconfig.channelisation import Channelisation
 from ska_mid_jupyter_notebooks.obsconfig.sdp_config import Polarisations, ScanTypes
 from ska_mid_jupyter_notebooks.obsconfig.target_spec import TargetSpecs
+
+# mypy: disable-error-code="import-untyped"
 
 DEFAULT_SCAN_TYPE = [
     {
@@ -199,12 +183,12 @@
         self.last_modified_on = last_modified_on
         self.last_modified_by = last_modified_by
 
-    def _get_metadata(self) -> MetaData:
+    def _get_metadata(self) -> Metadata:
         """
         Private method to create a MetaData object based on the current instance's attributes.
         :return: MetaData object
         """
-        return MetaData(
+        return Metadata(
             version=self.version,
             created_on=self.created_on,
             created_by=self.created_by,
@@ -213,7 +197,7 @@
         )
 
     @encoded
-    def get_metadata(self) -> MetaData:
+    def get_metadata(self) -> Metadata:
         """
         Get the encoded representation of the metadata.
 
