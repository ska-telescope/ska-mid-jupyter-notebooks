{
 "cells": [
  {
   "cell_type": "markdown",
   "metadata": {},
   "source": [
    "# Notebook for End to End testing in the MID ITF\n",
    "\n",
    "- Uses digitizers for the 2 inputs to the correlator\n",
    "- Uses 4 FSPs (800 MHz)\n",
    "- Receives and plots the visibilities to SDP"
   ]
  },
  {
   "cell_type": "markdown",
   "metadata": {},
   "source": [
    "### Pipeline URLs\n",
    "These pipeline jobs were used to deploy the [Telescope Control System in the Mid ITF](https://confluence.skatelescope.org/display/SE/Stakeholder+diagram+of+Mid+ITF+Control+Interface+and+deployed+software):\n",
    "##### [Redeploy SUT](https://gitlab.com/ska-telescope/ska-mid-itf/-/jobs/7634476752)\n",
    "##### [Redeploy SKA001](https://gitlab.com/ska-telescope/ska-mid-itf/-/jobs/7632605231)\n",
    "##### [Redploy SKA036](https://gitlab.com/ska-telescope/ska-mid-itf/-/jobs/7632605253)\n"
   ]
  },
  {
   "cell_type": "code",
   "execution_count": null,
   "metadata": {},
   "outputs": [],
   "source": [
    "import datetime\n",
    "import os\n",
    "from time import localtime, sleep, strftime, time\n",
    "\n",
    "from ska_mid_jupyter_notebooks.helpers.configuration import (\n",
    "    get_band_frequency_limits,\n",
    "    get_dish_namespace,\n",
    ")\n",
    "\n",
    "print(\"Setting up parameters\\n\")\n",
    "\n",
    "# Set manually\n",
    "CLUSTER_DOMAIN = \"miditf.internal.skao.int\"\n",
    "SUT_NAMESPACE = \"staging\"\n",
    "RECEPTORS = [\"SKA001\", \"SKA036\"]\n",
    "SCAN_BAND = 1  # Select band\n",
    "SCAN_DURATION = 10.0  # Determines how long the Scan cell will be kept active\n",
    "CBF_SIMULATION_MODE = 0\n",
    "\n",
    "# Get dish namespaces\n",
    "SKA001_NAMESPACE = get_dish_namespace(SUT_NAMESPACE, \"SKA001\")\n",
    "SKA036_NAMESPACE = get_dish_namespace(SUT_NAMESPACE, \"SKA036\")\n",
    "\n",
    "# Get SDP namespace\n",
    "SDP_NAMESPACE = f\"{SUT_NAMESPACE}-sdp\"\n",
    "\n",
    "TANGO_HOST = f\"tango-databaseds.{SUT_NAMESPACE}.svc.{CLUSTER_DOMAIN}:10000\"\n",
    "os.environ[\"TANGO_HOST\"] = TANGO_HOST\n",
    "\n",
    "SKA001_TANGO_HOST = f\"tango-databaseds.{SKA001_NAMESPACE}.svc.{CLUSTER_DOMAIN}:10000\"\n",
    "SKA036_TANGO_HOST = f\"tango-databaseds.{SKA036_NAMESPACE}.svc.{CLUSTER_DOMAIN}:10000\"\n",
    "\n",
    "sut_taranta_devices_url = f\"https://k8s.{CLUSTER_DOMAIN}/{SUT_NAMESPACE}/taranta/devices\"\n",
    "\n",
    "# Config files set up\n",
    "DATA_DIR = \"../../data\"\n",
    "TMC_CONFIGS = f\"{DATA_DIR}/mid_telescope/tmc\"\n",
    "SCAN_FILE = f\"{TMC_CONFIGS}/scan.json\"\n",
    "RELEASE_RESOURCES_FILE = f\"{DATA_DIR}/release_resources.json\"\n",
    "\n",
    "ASSIGN_RESOURCES_FILE = f\"{TMC_CONFIGS}/assign_resources.json\"\n",
    "CONFIGURE_SCAN_FILE = f\"{TMC_CONFIGS}/configure_scan.json\"\n",
    "\n",
    "CBF_CONFIGS = f\"{DATA_DIR}/mid_telescope/cbf\"\n",
    "DISH_CONFIG_FILE = f\"{CBF_CONFIGS}/sys_params/load_dish_config.json\"\n",
    "\n",
    "KAFKA_PORT = 9092\n",
    "KAFKA_SERVICE_NAME = \"ska-sdp-kafka\"\n",
    "KAFKA_ENDPOINT = f\"{KAFKA_SERVICE_NAME}.{SUT_NAMESPACE}.svc.{CLUSTER_DOMAIN}:{KAFKA_PORT}\"\n",
    "\n",
    "print(\"Links for Taranta and QA Display\")\n",
    "\n",
    "print(\"System Under Test\")\n",
    "print(f\"https://k8s.{CLUSTER_DOMAIN}/{SUT_NAMESPACE}/taranta/devices\")\n",
    "\n",
    "print(\"QA Display\")\n",
    "print(f\"https://k8s.{CLUSTER_DOMAIN}/{SUT_NAMESPACE}/signal/display/\")\n",
    "print(\"\\n\")\n",
    "print(\"Dish LMC links\")\n",
    "print(f\"https://k8s.{CLUSTER_DOMAIN}/{SKA001_NAMESPACE}/taranta/devices\")\n",
    "print(f\"https://k8s.{CLUSTER_DOMAIN}/{SKA036_NAMESPACE}/taranta/devices\")"
   ]
  },
  {
   "cell_type": "markdown",
   "metadata": {},
   "source": [
    "### Set Up and Configure Device Proxies "
   ]
  },
  {
   "cell_type": "code",
   "execution_count": null,
   "metadata": {},
   "outputs": [],
   "source": [
    "import json\n",
    "\n",
    "from ska_control_model import ObsState\n",
    "from tango import DeviceProxy, DevState, EventType\n",
    "\n",
    "from notebook_tools.wait_for_tango import wait_for_event\n",
    "from ska_mid_jupyter_notebooks.dish.dish import DishMode\n",
    "\n",
    "t_start = datetime.datetime.now()\n",
    "\n",
    "print(\"Setting up the device proxies\")\n",
    "\n",
    "# TMC proxies\n",
    "tmc_central_node = DeviceProxy(\"ska_mid/tm_central/central_node\")\n",
    "tmc_csp_master = DeviceProxy(\"ska_mid/tm_leaf_node/csp_master\")\n",
    "tmc_csp_subarray = DeviceProxy(\"ska_mid/tm_leaf_node/csp_subarray01\")\n",
    "tmc_subarray = DeviceProxy(\"ska_mid/tm_subarray_node/1\")\n",
    "\n",
    "# CSP.LMC proxies\n",
    "csp_control = DeviceProxy(\"mid-csp/control/0\")\n",
    "csp_subarray = DeviceProxy(\"mid-csp/subarray/01\")\n",
    "\n",
    "# CBF proxies\n",
    "cbf_controller = DeviceProxy(\"mid_csp_cbf/sub_elt/controller\")\n",
    "cbf_subarray = DeviceProxy(\"mid_csp_cbf/sub_elt/subarray_01\")\n",
    "cbf_fspcorrsubarray = DeviceProxy(\"mid_csp_cbf/fspcorrsubarray/01_01\")\n",
    "\n",
    "# Dish Leaf proxies\n",
    "dish_leaf_node_ska001 = DeviceProxy(\"ska_mid/tm_leaf_node/d0001\")\n",
    "dish_leaf_node_ska036 = DeviceProxy(\"ska_mid/tm_leaf_node/d0036\")\n",
    "\n",
    "# SDP proxies\n",
    "sdp_subarray = DeviceProxy(\"mid-sdp/subarray/01\")\n",
    "\n",
    "# Set devices to adminMode = OFFLINE\n",
    "csp_control.adminMode = 1\n",
    "csp_subarray.adminMode = 1\n",
    "wait_for_event(csp_subarray, \"adminMode\", 1)\n",
    "wait_for_event(csp_control, \"adminMode\", 1)\n",
    "sleep(8)\n",
    "\n",
    "# Leaf node proxies\n",
    "csp_subarray_leaf_node = DeviceProxy(\"ska_mid/tm_leaf_node/csp_subarray01\")\n",
    "sdp_subarray_leaf_node = DeviceProxy(\"ska_mid/tm_leaf_node/sdp_subarray01\")\n",
    "csp_master_leaf_node = DeviceProxy(\"ska_mid/tm_leaf_node/csp_master\")\n",
    "\n",
    "# Dish manager proxies\n",
    "dish_manager_ska001 = DeviceProxy(f\"{SKA001_TANGO_HOST}/mid-dish/dish-manager/ska001\")\n",
    "dish_manager_ska036 = DeviceProxy(f\"{SKA036_TANGO_HOST}/mid-dish/dish-manager/ska036\")\n",
    "\n",
    "# Set CBF Simulation mode to false and CBF and CSP subarray command timeouts to 99s\n",
    "csp_control.cbfSimulationMode = CBF_SIMULATION_MODE\n",
    "csp_control.commandTimeout = 99\n",
    "csp_subarray.commandTimeout = 99\n",
    "sleep(2)\n",
    "\n",
    "# Set devices to adminMode = ONLINE\n",
    "csp_control.adminMode = 0\n",
    "csp_subarray.adminMode = 0\n",
    "wait_for_event(csp_subarray, \"adminMode\", 0)\n",
    "wait_for_event(csp_control, \"adminMode\", 0)\n",
    "sleep(5)\n",
    "\n",
    "print(\"\\nChecking admin mode after setting to ONLINE (0):\")\n",
    "print(\"  CSP Control: \", csp_control.adminMode)\n",
    "print(\"  CSP Subarray: \", csp_subarray.adminMode)\n",
    "print(\"  CBF Controller: \", cbf_controller.adminMode)\n",
    "print(\"  CBF Subarray: \", cbf_subarray.adminMode)\n",
    "\n",
    "print(\"\\nChecking CBF Simulation Mode and CBF Timeout:\")\n",
    "print(f\"  CBF Simulation Mode: {bool(csp_control.cbfSimulationMode)}\")\n",
    "print(f\"  CBF Timeout: {csp_control.commandTimeout} sec\")\n",
    "\n",
    "t_end = datetime.datetime.now()\n",
    "print(f\"Start time: {t_start.strftime('%H:%M:%S')}\\nEnd time: {t_end.strftime('%H:%M:%S')}\")\n",
    "\n",
    "print(\"\\nOK!\")"
   ]
  },
  {
   "cell_type": "markdown",
   "metadata": {},
   "source": [
    "### Export System Configuration"
   ]
  },
  {
   "cell_type": "code",
   "execution_count": null,
   "metadata": {},
   "outputs": [],
   "source": [
    "import sys\n",
    "\n",
    "from ska_mid_jupyter_notebooks.helpers.path import project_root\n",
    "\n",
    "sys.path.append(\"../../src\")\n",
    "import pathlib\n",
    "from typing import List\n",
    "\n",
    "from ska_mid_jupyter_notebooks.cluster.cluster import Environment, TangoDeployment\n",
    "from ska_mid_jupyter_notebooks.dish.dish import TangoDishDeployment\n",
    "from ska_mid_jupyter_notebooks.sut.sut import TangoSUTDeployment, disable_qa\n",
    "from ska_mid_jupyter_notebooks.test_equipment.test_equipment import TangoTestEquipment\n",
    "\n",
    "test_equipment = TangoTestEquipment()\n",
    "dish_deployments: List[TangoDishDeployment] = []\n",
    "dishlmc_enabled = True\n",
    "dish_ids = [\"001\", \"036\"]\n",
    "branch_name = sut_taranta_devices_url\n",
    "executon_environment = Environment.Staging\n",
    "sut_namespace_override = \"\"\n",
    "subarray_id = 1\n",
    "sut = TangoSUTDeployment(\n",
    "    branch_name,\n",
    "    executon_environment,\n",
    "    namespace_override=sut_namespace_override,\n",
    "    subarray_index=subarray_id,\n",
    ")\n",
    "dish_namespace_overrides = [\"\", \"\"]\n",
    "if dishlmc_enabled:\n",
    "    for i, d in enumerate(dish_ids):\n",
    "        dish = TangoDishDeployment(\n",
    "            f\"ska{d}\",\n",
    "            branch_name=branch_name,\n",
    "            environment=executon_environment,\n",
    "            namespace_override=dish_namespace_overrides[i],\n",
    "        )\n",
    "        print(f\"Dish {d} configured: {dish}\")\n",
    "        dish_deployments.append(dish)\n",
    "deployment: TangoDeployment\n",
    "timestr = strftime(\"%Y%m%d-%H%M\")\n",
    "notebook_output_dir = pathlib.Path(\n",
    "    project_root(),\n",
    "    f\"notebook-execution-data/configure_scan_for_commissioning/execution-{timestr}\",\n",
    ")\n",
    "os.makedirs(notebook_output_dir, exist_ok=True)\n",
    "for deployment in [sut, test_equipment, *dish_deployments]:\n",
    "    deployment.export_chart_configuration(output_dir=notebook_output_dir)"
   ]
  },
  {
   "cell_type": "markdown",
   "metadata": {},
   "source": [
    "### Load the Dish Vcc Config / Init Sys Params\n",
    "#### [TMC Monitoring Taranta Dashboard](https://k8s.miditf.internal.skao.int/staging/taranta/dashboard?id=65dc5298b20f1600120e7a85&mode=run)\n",
    "If `Dish VCC Config Set?` on the CentralNode is not `true`, run this cell."
   ]
  },
  {
   "cell_type": "code",
   "execution_count": null,
   "metadata": {},
   "outputs": [],
   "source": [
<<<<<<< HEAD
    "# t_start = datetime.datetime.now()\n",
    "# with open(DISH_CONFIG_FILE, encoding=\"utf-8\") as f:\n",
    "#     dish_config_json = json.load(f)\n",
=======
    "t_start = datetime.datetime.now()\n",
    "with open(DISH_CONFIG_FILE, encoding=\"utf-8\") as f:\n",
    "    dish_config_json = json.load(f)\n",
    "\n",
    "dish_config_json[\"tm_data_sources\"][\n",
    "    0\n",
    "] = \"car://gitlab.com/ska-telescope/ska-telmodel-data?0.1.0-rc-mid-itf#tmdata\"\n",
    "dish_config_json[\"tm_data_filepath\"] = \"instrument/ska1_mid_itf/ska-mid-cbf-system-parameters.json\"\n",
>>>>>>> 116841a3
    "\n",
    "# dish_config_json[\"tm_data_sources\"][\n",
    "#     0\n",
    "# ] = \"car://gitlab.com/ska-telescope/ska-telmodel-data?0.1.0-rc-mid-itf#tmdata\"\n",
    "# dish_config_json[\"tm_data_filepath\"] = (\n",
    "#     \"instrument/ska1_mid_itf/ska-mid-cbf-system-parameters.json\"\n",
    "# )\n",
    "\n",
    "# print(f\"dish_config_json file contents: \\n{dish_config_json}\")\n",
    "# tmc_central_node.LoadDishCfg(json.dumps(dish_config_json))\n",
    "# wait_for_event(\n",
    "#     tmc_central_node,\n",
    "#     \"isDishVccConfigSet\",\n",
    "#     True,\n",
    "# )\n",
    "\n",
    "# t_end = datetime.datetime.now()\n",
    "# print(f\"Start time: {t_start.strftime('%H:%M:%S')}\\nEnd time: {t_end.strftime('%H:%M:%S')}\")\n",
    "\n",
    "# print(\"Dish VCC config has been set\")"
   ]
  },
  {
   "cell_type": "markdown",
   "metadata": {},
   "source": [
    "#### Checking Config\n",
    "If all `k` values are set to 1 (ITF specific test scenario), we are good to go - run this cell to check."
   ]
  },
  {
   "cell_type": "code",
   "execution_count": null,
   "metadata": {},
   "outputs": [],
   "source": [
    "print(f\"TMC CSP Master's Dish Vcc Config attribute value: \\n{tmc_csp_master.dishVccConfig}\")\n",
    "print(\n",
    "    f\"\\nTMC CSP Master's Source Dish Vcc Config attribute value: \\n{tmc_csp_master.sourceDishVccConfig}\"\n",
    ")"
   ]
  },
  {
   "cell_type": "markdown",
   "metadata": {},
   "source": [
    "### Turn the Telescope On\n",
    "Known issues:\n",
    "When turning on Telescope, talon DDR memory calibration can fail. An indicator of this is `mid_csp_cbf/fspcoorrsubarray` attribute `obsState` being equal to `FAULT`. To adress this:\n",
    "* Manually power cycle the PDUs to the talon boards - flip outlets 12,13,17,18 on PDU.\n",
    "* Run `SetStandbyLPMode()` on both `DishLeafnode`s (see Contingencies)\n",
    "* Rerun of the Telescope ON command."
   ]
  },
  {
   "cell_type": "code",
   "execution_count": null,
   "metadata": {},
   "outputs": [],
   "source": [
    "t_start = datetime.datetime.now()\n",
    "assert cbf_fspcorrsubarray.obsstate == 2\n",
    "\n",
    "print(\"Running the TelescopeOn command\")\n",
    "\n",
    "tmc_central_node.TelescopeOn()\n",
    "wait_for_event(tmc_central_node, \"telescopeState\", DevState.ON)\n",
    "\n",
    "t_end = datetime.datetime.now()\n",
    "print(f\"Start time: {t_start.strftime('%H:%M:%S')}\\nEnd time: {t_end.strftime('%H:%M:%S')}\")\n",
    "\n",
    "print(\"YAY Telescope is ON\")"
   ]
  },
  {
   "cell_type": "code",
   "execution_count": null,
   "metadata": {},
   "outputs": [],
   "source": [
    "print(\"Verifying the states:\")\n",
    "print(\"  TMC Central Node State: \", tmc_central_node.State())\n",
    "print(\"  CSP Control State: \", csp_control.State())\n",
    "print(\"  CBF Controller State: \", cbf_controller.State())\n",
    "print(\"  TMC Subarray State: \", tmc_subarray.State())"
   ]
  },
  {
   "cell_type": "markdown",
   "metadata": {},
   "source": [
    "### Assign Resources\n",
    "Check that that the `proc-pb-...-XXXXXX-YYYYYY-vis-receive-KK-J` pods comes up in the staging-sdp namespace once this step completes successfully.\n",
    "\n",
    "> **Known issue**: Sometimes the call to `sdp_subarray.state()` fails for some reason. Just rerun this command."
   ]
  },
  {
   "cell_type": "code",
   "execution_count": null,
   "metadata": {},
   "outputs": [],
   "source": [
    "t_start = datetime.datetime.now()\n",
    "\n",
    "f_limits = get_band_frequency_limits(SCAN_BAND)\n",
    "\n",
    "os.environ[\"TZ\"] = \"Africa/Johannesburg\"\n",
    "time_now = localtime()\n",
    "date = strftime(\"%Y%m%d\", time_now)\n",
    "time_now = strftime(\"%H%M%S\", time_now)\n",
    "eb_id = f\"eb-test-{date}-{time_now}\"\n",
    "pb_id = f\"pb-test-{date}-{time_now}\"\n",
    "\n",
    "print(f\"SDP Subarray state: {sdp_subarray.state()}\")\n",
    "\n",
    "print(\n",
    "    \"Running the AssignResources command: subarray obsstate should go to Idle and receptor IDs should be assigned\"\n",
    ")\n",
    "\n",
    "with open(ASSIGN_RESOURCES_FILE, encoding=\"utf-8\") as f:\n",
    "    assign_resources_json = json.load(f)\n",
    "    assign_resources_json[\"dish\"][\"receptor_ids\"] = RECEPTORS\n",
    "    assign_resources_json[\"sdp\"][\"resources\"][\"receptors\"] = RECEPTORS\n",
    "    assign_resources_json[\"sdp\"][\"processing_blocks\"][0][\"parameters\"][\n",
    "        \"queue_connector_configuration\"\n",
    "    ][\"exchanges\"][0][\"source\"][\"servers\"] = KAFKA_ENDPOINT\n",
    "    assign_resources_json[\"sdp\"][\"processing_blocks\"][0][\"parameters\"][\"extra_helm_values\"][\n",
    "        \"receiver\"\n",
    "    ][\"options\"][\"reception\"][\n",
    "        \"stats_receiver_kafka_config\"\n",
    "    ] = f\"{KAFKA_ENDPOINT}:json_workflow_state\"\n",
    "    assign_resources_json[\"sdp\"][\"execution_block\"][\"eb_id\"] = eb_id\n",
    "    assign_resources_json[\"sdp\"][\"processing_blocks\"][0][\"pb_id\"] = pb_id\n",
    "    assign_resources_json[\"sdp\"][\"execution_block\"][\"channels\"][0][\"spectral_windows\"][0][\n",
    "        \"freq_min\"\n",
    "    ] = f_limits[\"freq_min\"]\n",
    "    assign_resources_json[\"sdp\"][\"execution_block\"][\"channels\"][0][\"spectral_windows\"][0][\n",
    "        \"freq_max\"\n",
    "    ] = f_limits[\"freq_max\"]\n",
    "\n",
    "print(f\"PB ID: {pb_id}, EB ID: {eb_id}\")\n",
    "print(f\"\\nassign_resources_json file contents: \\n{assign_resources_json}\")\n",
    "\n",
    "tmc_subarray.AssignResources(json.dumps(assign_resources_json))\n",
    "\n",
    "wait_for_event(cbf_subarray, \"obsState\", ObsState.IDLE)\n",
    "wait_for_event(sdp_subarray_leaf_node, \"sdpSubarrayObsState\", ObsState.IDLE)\n",
    "wait_for_event(csp_subarray_leaf_node, \"cspSubarrayObsState\", ObsState.IDLE)\n",
    "wait_for_event(tmc_subarray, \"obsState\", ObsState.IDLE)\n",
    "\n",
    "t_end = datetime.datetime.now()\n",
    "print(f\"Start time: {t_start.strftime('%H:%M:%S')}\\nEnd time: {t_end.strftime('%H:%M:%S')}\")\n",
    "\n",
    "print(\"Ready to configure scan\")"
   ]
  },
  {
   "cell_type": "markdown",
   "metadata": {},
   "source": [
    "### Check Vis-Receive pod status: Temporary step, to be removed"
   ]
  },
  {
   "cell_type": "code",
   "execution_count": null,
   "metadata": {},
   "outputs": [],
   "source": [
    "from ska_mid_jupyter_notebooks.cluster.cluster import get_pod_info\n",
    "\n",
    "pod_running = False\n",
    "wait_period = 10\n",
    "t1 = time()\n",
    "while (time() - t1) < wait_period:\n",
    "    pod_info = get_pod_info(SDP_NAMESPACE, \"vis-receive\", \"status\")\n",
    "    if pod_info:\n",
    "        print(pod_info)\n",
    "        if any([value == \"Running\" for value in pod_info.values()]):\n",
    "            print(\"vis-receive pod running\")\n",
    "            pod_running = True\n",
    "            break\n",
    "    sleep(1)\n",
    "\n",
    "if not pod_running:\n",
    "    raise Exception(\"Vis-receive pod not yet running\")"
   ]
  },
  {
   "cell_type": "markdown",
   "metadata": {},
   "source": [
    "### Optional: Check obstates IDLE"
   ]
  },
  {
   "cell_type": "code",
   "execution_count": null,
   "metadata": {},
   "outputs": [],
   "source": [
    "print(f\"Long running command result: {tmc_subarray.longRunningCommandResult}\")\n",
    "print(f\"CBF Subarray Receptors : {cbf_subarray.receptors}\")\n",
    "\n",
    "assert (\n",
    "    (tmc_subarray.obsState == 2)\n",
    "    and (sdp_subarray_leaf_node.sdpSubarrayObsState == 2)\n",
    "    and (csp_subarray_leaf_node.cspSubarrayObsState == 2)\n",
    "    and (cbf_subarray.obsState == 2)\n",
    "), f\"TMC Subarray Observation State: {tmc_subarray.obsState} \\n \\\n",
    "    CBF Subarray Observation State: {cbf_subarray.obsState} \\n \\\n",
    "    SDP Subarray Leaf Node Observation State: {sdp_subarray_leaf_node.sdpSubarrayObsState} \\n \\\n",
    "    CSP Subarray Leaf Node Observation State: {csp_subarray_leaf_node.cspSubarrayObsState}\"\n",
    "\n",
    "print(\"All obsstate values IDLE!\")"
   ]
  },
  {
   "cell_type": "markdown",
   "metadata": {},
   "source": [
    "### Configure Scan\n",
    "Before running this cell, check:\n",
    "1. Is the `PersistentVolumeClaim` present in the `-sdp` namespace?\n",
    "2. Is the `vis-receive` pod running in the `-sdp` namespace (dependent on among others, the above prerequisite).\n",
    "\n",
    "\n",
    "> **Subarray stuck in CONFIGURING**: \n",
    "> After running this cell, the SubarrayNode may remain stuck in `CONFIGURING` obsstate. The rest of the Notebook works around this issue by invoking commands directly on the SDP Subarray Leafnode. The issue is due to the CSP <> CBF interface not fully integrated using Long Running Commands yet, which is WIP at the moment.\n"
   ]
  },
  {
   "cell_type": "code",
   "execution_count": null,
   "metadata": {},
   "outputs": [],
   "source": [
    "t_start = datetime.datetime.now()\n",
    "\n",
    "print(\"Running the Configure command: subarray obsstate should go to Ready\")\n",
    "\n",
    "with open(CONFIGURE_SCAN_FILE, encoding=\"utf-8\") as f:\n",
    "    configure_scan_json = json.load(f)\n",
    "    configure_scan_json[\"dish\"][\"receiver_band\"] = str(SCAN_BAND)\n",
    "    configure_scan_json[\"csp\"][\"common\"][\"frequency_band\"] = str(SCAN_BAND)\n",
    "\n",
    "print(f\"\\nconfigure_scan_json file contents: \\n{configure_scan_json}\")\n",
    "\n",
    "print(json.dumps(configure_scan_json))\n",
    "\n",
    "tmc_subarray.Configure(json.dumps(configure_scan_json))\n",
    "\n",
    "\n",
    "wait_for_event(csp_subarray_leaf_node, \"cspSubarrayObsState\", ObsState.READY)\n",
    "wait_for_event(sdp_subarray_leaf_node, \"sdpSubarrayObsState\", ObsState.READY)\n",
    "wait_for_event(dish_leaf_node_ska001, \"dishMode\", DishMode.OPERATE)\n",
    "wait_for_event(dish_leaf_node_ska036, \"dishMode\", DishMode.OPERATE)\n",
    "wait_for_event(tmc_subarray, \"obsState\", ObsState.READY)\n",
    "\n",
    "t_end = datetime.datetime.now()\n",
    "print(f\"Start time: {t_start.strftime('%H:%M:%S')}\\nEnd time: {t_end.strftime('%H:%M:%S')}\")\n",
    "\n",
    "print(\"Ready to scan\")"
   ]
  },
  {
   "cell_type": "markdown",
   "metadata": {},
   "source": [
    "### Optional: Check obstates READY\n",
    "This cell will fail unless the CSP Subarray Leafnode and SDP Subarray Leafnode are in `READY` observation state."
   ]
  },
  {
   "cell_type": "code",
   "execution_count": null,
   "metadata": {},
   "outputs": [],
   "source": [
    "print(\"\\nCBF Subarray Observation State: \", cbf_subarray.obsState)\n",
    "print(\"SDP Subarray Observation State: \", sdp_subarray_leaf_node.sdpSubarrayObsState)\n",
    "print(\"CSP Subarray Observation State: \", csp_subarray_leaf_node.cspSubarrayObsState)\n",
    "assert (\n",
    "    (cbf_subarray.obsState == 4)\n",
    "    and (sdp_subarray_leaf_node.sdpSubarrayObsState == 4)\n",
    "    and (csp_subarray_leaf_node.cspSubarrayObsState == 4)\n",
    ")\n",
    "print(\"OK to proceed: Run a Scan!\")"
   ]
  },
  {
   "cell_type": "markdown",
   "metadata": {},
   "source": [
    "### Scan\n",
    "This worked for the first time on 2024/08/20, at the end of the Atlas/TMC Workshop!"
   ]
  },
  {
   "cell_type": "code",
   "execution_count": null,
   "metadata": {},
   "outputs": [],
   "source": [
    "t_start = datetime.datetime.now()\n",
    "\n",
    "print(\"Running the Scan command: subarray obsstate should go to Scanning\")\n",
    "\n",
    "with open(SCAN_FILE, encoding=\"utf-8\") as f:\n",
    "    scan_json = f.read()\n",
    "\n",
    "print(f\"\\nscan_json file contents: \\n{scan_json}\")\n",
    "\n",
    "tmc_subarray.Scan(scan_json)\n",
    "wait_for_event(sdp_subarray_leaf_node, \"sdpSubarrayObsState\", ObsState.SCANNING)\n",
    "wait_for_event(csp_subarray_leaf_node, \"cspSubarrayObsState\", ObsState.SCANNING)\n",
    "wait_for_event(tmc_subarray, \"obsState\", ObsState.SCANNING)\n",
    "\n",
    "print(\"Scan started successfully\")\n",
    "if type(SCAN_DURATION) is float:\n",
    "    print(f\"Keeping cell active for {SCAN_DURATION}s\")\n",
    "    time_start = time()\n",
    "    while (time() - time_start) < SCAN_DURATION:\n",
    "        sleep(1)\n",
    "\n",
    "t_end = datetime.datetime.now()\n",
    "print(f\"Start time: {t_start.strftime('%H:%M:%S')}\\nEnd time: {t_end.strftime('%H:%M:%S')}\")"
   ]
  },
  {
   "cell_type": "markdown",
   "metadata": {},
   "source": [
    "Check https://k8s.miditf.internal.skao.int/staging/signal/display/ to see output of SDP on the Signal Displays Dashboard! (`staging` namespace deployments only)\n",
    "\n",
    "Check https://k8s.miditf.internal.skao.int/shared-ska-dataproducts/dashboard/ to see the Data Products being stored on the Data Product Dashboard!"
   ]
  },
  {
   "cell_type": "markdown",
   "metadata": {},
   "source": [
    "### END SCAN\n"
   ]
  },
  {
   "cell_type": "markdown",
   "metadata": {},
   "source": [
    "POSSIBLY NOT GOING TO WORK - CHECK DISHMODE FIRST! IF THE DISHES ARE IN StandbyFP FOR SOME REASON, GO TO THE CONTINGENCIES CELL"
   ]
  },
  {
   "cell_type": "code",
   "execution_count": null,
   "metadata": {},
   "outputs": [],
   "source": [
    "t_start = datetime.datetime.now()\n",
    "\n",
    "print(\"Running the End Scan command: subarray obsstate should go to Ready state\")\n",
    "\n",
    "tmc_subarray.EndScan()\n",
    "\n",
    "wait_for_event(sdp_subarray_leaf_node, \"sdpSubarrayObsState\", ObsState.READY)\n",
    "wait_for_event(csp_subarray_leaf_node, \"cspSubarrayObsState\", ObsState.READY)\n",
    "wait_for_event(tmc_subarray, \"obsState\", ObsState.READY)\n",
    "\n",
    "print(\"Scan ended successfully\")\n",
    "\n",
    "print(\"\\nTMC Subarray Observation State: \", tmc_subarray.obsState)\n",
    "\n",
    "t_end = datetime.datetime.now()\n",
    "print(f\"Start time: {t_start.strftime('%H:%M:%S')}\\nEnd time: {t_end.strftime('%H:%M:%S')}\")"
   ]
  },
  {
   "cell_type": "markdown",
   "metadata": {},
   "source": [
    "### END"
   ]
  },
  {
   "cell_type": "markdown",
   "metadata": {},
   "source": [
    "MIGHT NOT WORK - SEE EndScan() COMMENT ABOVE"
   ]
  },
  {
   "cell_type": "code",
   "execution_count": null,
   "metadata": {},
   "outputs": [],
   "source": [
    "t_start = datetime.datetime.now()\n",
    "\n",
    "print(\"Running the End command: subarray obsstate should go to Idle state\")\n",
    "\n",
    "tmc_subarray.End()\n",
    "\n",
    "wait_for_event(sdp_subarray_leaf_node, \"sdpSubarrayObsState\", ObsState.IDLE)\n",
    "wait_for_event(csp_subarray_leaf_node, \"cspSubarrayObsState\", ObsState.IDLE)\n",
    "wait_for_event(tmc_subarray, \"obsState\", ObsState.IDLE)\n",
    "\n",
    "t_end = datetime.datetime.now()\n",
    "print(f\"Start time: {t_start.strftime('%H:%M:%S')}\\nEnd time: {t_end.strftime('%H:%M:%S')}\")\n",
    "\n",
    "print(\"Observation ended successfully\")"
   ]
  },
  {
   "cell_type": "markdown",
   "metadata": {},
   "source": [
    "### Release Resources"
   ]
  },
  {
   "cell_type": "markdown",
   "metadata": {},
   "source": [
    "MIGHT NOT WORK - SEE ABOVE REGARDING `DishMode` GOING TO `StandbyFP` AND CONTINGENCIES"
   ]
  },
  {
   "cell_type": "code",
   "execution_count": null,
   "metadata": {},
   "outputs": [],
   "source": [
    "t_start = datetime.datetime.now()\n",
    "\n",
    "print(\n",
    "    \"Running the Release All Resources command: subarray obsstate should go to Empty state and receptor IDs should be empty\"\n",
    ")\n",
    "\n",
    "tmc_subarray.ReleaseAllResources()\n",
    "wait_for_event(sdp_subarray_leaf_node, \"sdpSubarrayObsState\", ObsState.EMPTY)\n",
    "wait_for_event(tmc_subarray, \"obsState\", ObsState.EMPTY, EventType.CHANGE_EVENT)\n",
    "\n",
    "t_end = datetime.datetime.now()\n",
    "print(f\"Start time: {t_start.strftime('%H:%M:%S')}\\nEnd time: {t_end.strftime('%H:%M:%S')}\")\n",
    "\n",
    "print(\"Resources released successfully\")"
   ]
  },
  {
   "cell_type": "markdown",
   "metadata": {},
   "source": [
    "### Check Telescope Status"
   ]
  },
  {
   "cell_type": "code",
   "execution_count": null,
   "metadata": {},
   "outputs": [],
   "source": [
    "print(f\"TMC Central Node State: {tmc_central_node.state()}\")\n",
    "print(\"CSP Control State: \", csp_control.state())\n",
    "print(\"CBF Controller State: \", cbf_controller.state())"
   ]
  },
  {
   "cell_type": "markdown",
   "metadata": {},
   "source": [
    "### Telescope Off"
   ]
  },
  {
   "cell_type": "code",
   "execution_count": null,
   "metadata": {},
   "outputs": [],
   "source": [
    "t_start = datetime.datetime.now()\n",
    "\n",
    "print(f\"Start time: {t_start.strftime('%H:%M:%S')}\\nEnd time: {t_end.strftime('%H:%M:%S')}\")\n",
    "\n",
    "print(\"Running the TelescopeOff command\")\n",
    "\n",
    "tmc_central_node.TelescopeOff()\n",
    "\n",
    "wait_for_event(tmc_central_node, \"telescopeState\", DevState.OFF)\n",
    "wait_for_event(dish_leaf_node_ska001, \"dishMode\", DishMode.STANDBY_LP)\n",
    "wait_for_event(dish_leaf_node_ska036, \"dishMode\", DishMode.STANDBY_LP)\n",
    "\n",
    "print(\"TMC Central Node State: \", tmc_central_node.State())\n",
    "print(\"CSP Control State: \", csp_control.State())\n",
    "print(\"CBF Controller State: \", cbf_controller.State())\n",
    "\n",
    "t_end = datetime.datetime.now()\n",
    "print(f\"Start time: {t_start.strftime('%H:%M:%S')}\\nEnd time: {t_end.strftime('%H:%M:%S')}\")\n",
    "\n",
    "print(\"Telescope turned OFF\")"
   ]
  },
  {
   "cell_type": "markdown",
   "metadata": {},
   "source": [
    "### Contingencies\n",
    "These are methods that may be used to get the Telescope or subsystems out of unwanted states during a test run."
   ]
  },
  {
   "cell_type": "code",
   "execution_count": null,
   "metadata": {},
   "outputs": [],
   "source": [
    "# # Take csp subarray leaf node back to EMPTY\n",
    "# csp_subarray_leaf_node.Restart()\n",
    "\n",
    "# # Bringing sdp subarray leaf node from RESOURCING to EMPTY\n",
    "# sdp_subarray_leaf_node.ReleaseAllResources()\n",
    "\n",
    "# # Bring dishes back to StandbyLPMode\n",
    "# dish_leaf_node_ska001.SetStandbyLPMode()\n",
    "# dish_leaf_node_ska036.SetStandbyLPMode()\n",
    "\n",
    "# # Subarray node stuck in RESOURCING, CONFIGURING\n",
    "# tmc_subarray.Abort()\n",
    "# tmc_subarray.Restart()\n",
    "\n",
    "# # CSP and SDP subarray leaf nodes in IDLE, but need to get back to EMPTY\n",
    "# csp_subarray_leaf_node.ReleaseAllResources()\n",
    "# sdp_subarray_leaf_node.ReleaseAllResources()\n",
    "\n",
    "# # ON failed on CSP controller\n",
    "# # # csp_control.On([])\n",
    "# # csp_master_leaf_node_dp.On()\n",
    "\n",
    "# # Configure scan contingencies\n",
    "# # SDP Subaarray leaf node stuck in Configuring\n",
    "# sdp_subarray_leaf_node.End()\n",
    "# dish_leaf_node_ska001.TrackStop()\n",
    "# dish_leaf_node_ska036.TrackStop()\n",
    "\n",
    "# # Configure scan on CSP subarray leaf node directly\n",
    "# temp_configure_scan_json_path = f\"\"\n",
    "# with open(temp_configure_scan_json_path, \"r\", encoding=\"utf-8\") as json_data:\n",
    "#     d = json.load(json_data)\n",
    "#     csp_subarray_leaf_node.Configure(json.dumps(d))\n",
    "\n",
    "# # Other\n",
    "# tmc_central_node.TelescopeOff()\n",
    "# tmc_subarray.Restart()\n",
    "\n",
    "# Dishes in OPERATE, get them back to STANDBY_FP\n",
    "# dish_manager_ska001.AbortCommands()\n",
    "# dish_manager_ska001.setstandbylpmode()\n",
    "# dish_manager_ska036.AbortCommands()\n",
    "# dish_manager_ska036.setstandbylpmode()\n",
    "\n",
    "# # IF DishManager goes into StandbyFP at any stage after Configure(), run SetOperateMode() on the DishLeafNode:\n",
    "# dish_leaf_node_ska001.SetOperateMode()\n",
    "# dish_leaf_node_ska036.SetOperateMode()\n",
    "\n",
    "# # Manual Dish tracking commands (not necessarily working!) - SKB-513:\n",
    "# dish_leaf_node_ska001.Track(\"\")\n",
    "# dish_leaf_node_ska036.Track(\"\")\n",
    "\n",
    "# # If SUT is in an intermediate state, first run:\n",
    "# tmc_subarray.Abort()\n",
    "# tmc_subarray.Restart()\n",
    "\n",
    "# # and then manually get dishes to StandbyFP\n",
    "# dish_leaf_node_ska001.SetStandbyFPMode()\n",
    "# dish_leaf_node_ska036.SetStandbyFPMode()\n",
    "\n",
    "# # Run only if suspecting that something went seriously sideways with the deployment\n",
    "# ec_deployer = DeviceProxy(\"mid_csp_cbf/ec/deployer\")\n",
    "# ec_deployer.targetTalons = [1, 2, 3, 4]\n",
    "# ec_deployer.generate_config_jsons()\n",
    "# ec_deployer.set_timeout_millis(600000)\n",
    "# ec_deployer.download_artifacts()\n",
    "# ec_deployer.configure_db()\n",
    "# ec_deployer.set_timeout_millis(3000)"
   ]
  },
  {
   "cell_type": "markdown",
   "metadata": {},
   "source": [
    "## Configure Test Equipment"
   ]
  },
  {
   "cell_type": "markdown",
   "metadata": {},
   "source": [
<<<<<<< HEAD
    "see separate test notebooks under test-equipment/test-cases"
=======
    "#### Section for making test equipment setup changes as required for some of the mid - aiv jama tests"
   ]
  },
  {
   "cell_type": "code",
   "execution_count": null,
   "metadata": {},
   "outputs": [],
   "source": [
    "from bokeh.io import output_notebook\n",
    "\n",
    "from ska_mid_jupyter_notebooks.test_equipment.rendering import get_test_equipment_monitor_plot\n",
    "from ska_mid_jupyter_notebooks.test_equipment.state import get_equipment_model\n",
    "from ska_mid_jupyter_notebooks.test_equipment.test_equipment import TangoTestEquipment"
   ]
  },
  {
   "cell_type": "markdown",
   "metadata": {},
   "source": [
    "#### Print current status"
   ]
  },
  {
   "cell_type": "code",
   "execution_count": null,
   "metadata": {},
   "outputs": [],
   "source": [
    "test_equipment = TangoTestEquipment()\n",
    "print(f\"Test Equipment Configured: {test_equipment}\")\n",
    "test_equipment_state = get_equipment_model(test_equipment)\n",
    "test_equipment.devices"
   ]
  },
  {
   "cell_type": "markdown",
   "metadata": {},
   "source": [
    "### Print Test Equipment Diagnostics"
   ]
  },
  {
   "cell_type": "code",
   "execution_count": null,
   "metadata": {},
   "outputs": [],
   "source": [
    "# test_equipment.print_diagnostics()\n",
    "tmc_subarray.Abort()"
   ]
  },
  {
   "cell_type": "markdown",
   "metadata": {},
   "source": [
    "### Create Test Equipment Plot"
   ]
  },
  {
   "cell_type": "code",
   "execution_count": null,
   "metadata": {},
   "outputs": [],
   "source": [
    "monitor_plot = get_test_equipment_monitor_plot()\n",
    "test_equipment_state.subscribe_to_test_equipment_state(monitor_plot.handle_device_state_change)\n",
    "output_notebook()\n",
    "monitor_plot.show()\n",
    "test_equipment_state.activate()"
   ]
  },
  {
   "cell_type": "markdown",
   "metadata": {},
   "source": [
    "Turn offline Test Equipment devices ONLINE"
   ]
  },
  {
   "cell_type": "code",
   "execution_count": null,
   "metadata": {},
   "outputs": [],
   "source": [
    "# set any offline devices to online\n",
    "test_equipment.turn_online()"
   ]
  },
  {
   "cell_type": "markdown",
   "metadata": {},
   "source": [
    "#### Display Test Equipment Device States "
   ]
  },
  {
   "cell_type": "code",
   "execution_count": null,
   "metadata": {},
   "outputs": [],
   "source": [
    "test_equipment_state.state[\"devices_states\"]"
   ]
  },
  {
   "cell_type": "markdown",
   "metadata": {},
   "source": [
    "Band 1 setup\n",
    "\n",
    "Set CW generator to approximately 480MHz (freq1) & -30dBm (power1), and wideband noise to approximately -132dBm/Hz at the SPF Band 1 Receiver inputs. ie. Band 1 output on and attenuation approx 10dB.  \n",
    "\n",
    "Expected Result:  \n",
    "*Test equipment configured*"
   ]
  },
  {
   "cell_type": "code",
   "execution_count": null,
   "metadata": {},
   "outputs": [],
   "source": [
    "# test equipment setup values - band 1; use 950.000e6 for frequency for band 2\n",
    "\n",
    "import time\n",
    "\n",
    "frequency_to_set = 480.000e6\n",
    "power_level = -30.0\n",
    "attenuation = 10\n",
    "band = 1\n",
    "\n",
    "signal_generator = test_equipment.signal_generator\n",
    "SSC = test_equipment.sky_simulator_controller\n",
    "prog_atten = test_equipment.programmable_attenuator\n",
    "\n",
    "# print current\n",
    "print(f\"Current signal generator frequency: {signal_generator.frequency}\")\n",
    "print(f\"Current signal generator power level: {signal_generator.power_dbm}\")\n",
    "print(f\"Current Sky Simulator Correlated Noise Source: {SSC.Correlated_Noise_Source}\")\n",
    "print(f\"Current Sky Simulator Uncorrelated Noise Source: {SSC.Uncorrelated_Noise_Sources}\")\n",
    "print(f\"Current Sky Simulator Band: {SSC.Band}\")\n",
    "print(f\"Current Programmable attenuator current attenuation : {prog_atten.channel_1}\")\n",
    "\n",
    "# setup siggen\n",
    "signal_generator.write_attribute(\"frequency\", frequency_to_set)\n",
    "signal_generator.write_attribute(\"power_dbm\", power_level)\n",
    "# setup SSC\n",
    "SSC.write_attribute(\"Correlated_Noise_Source\", True)\n",
    "SSC.write_attribute(\"Uncorrelated_Noise_Sources\", False)\n",
    "SSC.write_attribute(\"Band\", band)\n",
    "# setup Attenuator\n",
    "prog_atten.write_attribute(\"channel_1\", attenuation)\n",
    "\n",
    "sleep(3)\n",
    "# print updated values and confirm updates\n",
    "print(f\"Updated signal generator frequency                  : {signal_generator.frequency}\")\n",
    "print(f\"Updated signal generator power level                : {signal_generator.power_dbm}\")\n",
    "print(f\"Updated Sky Simulator Correlated Noise Source       : {SSC.Correlated_Noise_Source}\")\n",
    "print(f\"Updated Sky Simulator Uncorrelated Noise Source     : {SSC.Uncorrelated_Noise_Sources}\")\n",
    "print(f\"Updated Sky Simulator Band                          : {SSC.Band}\")\n",
    "print(f\"Updated Programmable attenuator current attenuation : {prog_atten.channel_1}\")\n",
    "\n",
    "assert signal_generator.frequency == frequency_to_set, print(\n",
    "    f\"Frequency required is {frequency_to_set} but got {signal_generator.frequency}\"\n",
    ")\n",
    "assert signal_generator.power_dbm == power_level, print(\n",
    "    f\"Power level required is {power_level} but got {signal_generator.power_dbm}\"\n",
    ")\n",
    "assert SSC.Correlated_Noise_Source, print(\n",
    "    f\"Correlated noise source required is {True} but got {SSC.Correlated_Noise_Source}\"\n",
    ")\n",
    "assert not SSC.Uncorrelated_Noise_Sources, print(\n",
    "    f\"Uncorrelated noise source required is {False} but got {SSC.Uncorrelated_Noise_Sources}\"\n",
    ")\n",
    "assert SSC.Band == band, print(f\"Band required is {band} but got {SSC.Band}\")\n",
    "assert prog_atten.channel_1 == attenuation, print(\n",
    "    f\"Attenuation required is {attenuation} but got {prog_atten.channel_1}\"\n",
    ")"
   ]
  },
  {
   "cell_type": "markdown",
   "metadata": {},
   "source": [
    "#### to print current setup only"
   ]
  },
  {
   "cell_type": "code",
   "execution_count": null,
   "metadata": {},
   "outputs": [],
   "source": [
    "# print current only\n",
    "signal_generator = test_equipment.signal_generator\n",
    "SSC = test_equipment.sky_simulator_controller\n",
    "prog_atten = test_equipment.programmable_attenuator\n",
    "\n",
    "# print current\n",
    "print(f\"Current signal generator frequency: {signal_generator.frequency}\")\n",
    "print(f\"Current signal generator power level: {signal_generator.power_dbm}\")\n",
    "print(f\"Current Sky Simulator Correlated Noise Source: {SSC.Correlated_Noise_Source}\")\n",
    "print(f\"Current Sky Simulator Uncorrelated Noise Source: {SSC.Uncorrelated_Noise_Sources}\")\n",
    "print(f\"Current Sky Simulator Band: {SSC.Band}\")\n",
    "print(f\"Current Programmable attenuator current attenuation : {prog_atten.channel_1}\")"
   ]
  },
  {
   "cell_type": "markdown",
   "metadata": {},
   "source": [
    "~10 seconds after recording has started, use Test Control Script to adjust CW generator signal level by -3dB. \n",
    "\n",
    "Expected Result:  \n",
    "*CW level changes by roughly -3dB in SDP Spectrometer Display*"
   ]
  },
  {
   "cell_type": "code",
   "execution_count": null,
   "metadata": {},
   "outputs": [],
   "source": [
    "sleep(\n",
    "    10\n",
    ")  # cell to be run in this notebook immediately after starting scn in rf-chain-and-channelisation_test_equipment notebook\n",
    "power_level_minus_3_db = power_level - 3.0\n",
    "signal_generator = test_equipment.signal_generator\n",
    "print(f\"Current signal generator power level: {signal_generator.power_dbm}\")\n",
    "signal_generator.write_attribute(\"power_dbm\", power_level_minus_3_db)\n",
    "sleep(3)\n",
    "print(f\"Updated signal generator power level: {signal_generator.power_dbm}\")"
   ]
  },
  {
   "cell_type": "markdown",
   "metadata": {},
   "source": [
    "After a further ~10 seconds, use Test Control Script to adjust CW generator signal level by -3dB.  \n",
    "\n",
    "Expected Result:  \n",
    "*CW level changes by roughly -3dB in SDP Spectrometer Display*"
   ]
  },
  {
   "cell_type": "code",
   "execution_count": null,
   "metadata": {},
   "outputs": [],
   "source": [
    "sleep(\n",
    "    10\n",
    ")  # cell to be run in this notebook immediately after starting scn in rf-chain-and-channelisation_test_equipment notebook\n",
    "power_level_minus_6_db = power_level - 6.0\n",
    "print(f\"Current signal generator power level: {signal_generator.power_dbm}\")\n",
    "signal_generator.write_attribute(\"power_dbm\", power_level_minus_6_db)\n",
    "sleep(3)\n",
    "print(f\"Updated signal generator power level: {signal_generator.power_dbm}\")"
   ]
  },
  {
   "cell_type": "markdown",
   "metadata": {},
   "source": [
    "After a further ~10seconds, use Test Control Script to increase the CW generator signal frequency by 10MHz.  \n",
    "\n",
    "Expected Result:  \n",
    "*CW frequency changes by 10MHz in SDP Spectrometer Display*"
   ]
  },
  {
   "cell_type": "code",
   "execution_count": null,
   "metadata": {},
   "outputs": [],
   "source": [
    "sleep(10)\n",
    "frequency_plus_10MHz = frequency_to_set + 10.0e6\n",
    "print(f\"Current signal generator frequency: {signal_generator.frequency}\")\n",
    "signal_generator.write_attribute(\"frequency\", frequency_plus_10MHz)\n",
    "sleep(3)\n",
    "print(f\"Updated signal generator frequency: {signal_generator.frequency}\")"
>>>>>>> 116841a3
   ]
  }
 ],
 "metadata": {
  "kernelspec": {
   "display_name": ".venv",
   "language": "python",
   "name": "python3"
  },
  "language_info": {
   "codemirror_mode": {
    "name": "ipython",
    "version": 3
   },
   "file_extension": ".py",
   "mimetype": "text/x-python",
   "name": "python",
   "nbconvert_exporter": "python",
   "pygments_lexer": "ipython3",
   "version": "3.10.12"
  }
 },
 "nbformat": 4,
 "nbformat_minor": 2
}<|MERGE_RESOLUTION|>--- conflicted
+++ resolved
@@ -260,20 +260,9 @@
    "metadata": {},
    "outputs": [],
    "source": [
-<<<<<<< HEAD
     "# t_start = datetime.datetime.now()\n",
     "# with open(DISH_CONFIG_FILE, encoding=\"utf-8\") as f:\n",
     "#     dish_config_json = json.load(f)\n",
-=======
-    "t_start = datetime.datetime.now()\n",
-    "with open(DISH_CONFIG_FILE, encoding=\"utf-8\") as f:\n",
-    "    dish_config_json = json.load(f)\n",
-    "\n",
-    "dish_config_json[\"tm_data_sources\"][\n",
-    "    0\n",
-    "] = \"car://gitlab.com/ska-telescope/ska-telmodel-data?0.1.0-rc-mid-itf#tmdata\"\n",
-    "dish_config_json[\"tm_data_filepath\"] = \"instrument/ska1_mid_itf/ska-mid-cbf-system-parameters.json\"\n",
->>>>>>> 116841a3
     "\n",
     "# dish_config_json[\"tm_data_sources\"][\n",
     "#     0\n",
@@ -871,293 +860,7 @@
    "cell_type": "markdown",
    "metadata": {},
    "source": [
-<<<<<<< HEAD
     "see separate test notebooks under test-equipment/test-cases"
-=======
-    "#### Section for making test equipment setup changes as required for some of the mid - aiv jama tests"
-   ]
-  },
-  {
-   "cell_type": "code",
-   "execution_count": null,
-   "metadata": {},
-   "outputs": [],
-   "source": [
-    "from bokeh.io import output_notebook\n",
-    "\n",
-    "from ska_mid_jupyter_notebooks.test_equipment.rendering import get_test_equipment_monitor_plot\n",
-    "from ska_mid_jupyter_notebooks.test_equipment.state import get_equipment_model\n",
-    "from ska_mid_jupyter_notebooks.test_equipment.test_equipment import TangoTestEquipment"
-   ]
-  },
-  {
-   "cell_type": "markdown",
-   "metadata": {},
-   "source": [
-    "#### Print current status"
-   ]
-  },
-  {
-   "cell_type": "code",
-   "execution_count": null,
-   "metadata": {},
-   "outputs": [],
-   "source": [
-    "test_equipment = TangoTestEquipment()\n",
-    "print(f\"Test Equipment Configured: {test_equipment}\")\n",
-    "test_equipment_state = get_equipment_model(test_equipment)\n",
-    "test_equipment.devices"
-   ]
-  },
-  {
-   "cell_type": "markdown",
-   "metadata": {},
-   "source": [
-    "### Print Test Equipment Diagnostics"
-   ]
-  },
-  {
-   "cell_type": "code",
-   "execution_count": null,
-   "metadata": {},
-   "outputs": [],
-   "source": [
-    "# test_equipment.print_diagnostics()\n",
-    "tmc_subarray.Abort()"
-   ]
-  },
-  {
-   "cell_type": "markdown",
-   "metadata": {},
-   "source": [
-    "### Create Test Equipment Plot"
-   ]
-  },
-  {
-   "cell_type": "code",
-   "execution_count": null,
-   "metadata": {},
-   "outputs": [],
-   "source": [
-    "monitor_plot = get_test_equipment_monitor_plot()\n",
-    "test_equipment_state.subscribe_to_test_equipment_state(monitor_plot.handle_device_state_change)\n",
-    "output_notebook()\n",
-    "monitor_plot.show()\n",
-    "test_equipment_state.activate()"
-   ]
-  },
-  {
-   "cell_type": "markdown",
-   "metadata": {},
-   "source": [
-    "Turn offline Test Equipment devices ONLINE"
-   ]
-  },
-  {
-   "cell_type": "code",
-   "execution_count": null,
-   "metadata": {},
-   "outputs": [],
-   "source": [
-    "# set any offline devices to online\n",
-    "test_equipment.turn_online()"
-   ]
-  },
-  {
-   "cell_type": "markdown",
-   "metadata": {},
-   "source": [
-    "#### Display Test Equipment Device States "
-   ]
-  },
-  {
-   "cell_type": "code",
-   "execution_count": null,
-   "metadata": {},
-   "outputs": [],
-   "source": [
-    "test_equipment_state.state[\"devices_states\"]"
-   ]
-  },
-  {
-   "cell_type": "markdown",
-   "metadata": {},
-   "source": [
-    "Band 1 setup\n",
-    "\n",
-    "Set CW generator to approximately 480MHz (freq1) & -30dBm (power1), and wideband noise to approximately -132dBm/Hz at the SPF Band 1 Receiver inputs. ie. Band 1 output on and attenuation approx 10dB.  \n",
-    "\n",
-    "Expected Result:  \n",
-    "*Test equipment configured*"
-   ]
-  },
-  {
-   "cell_type": "code",
-   "execution_count": null,
-   "metadata": {},
-   "outputs": [],
-   "source": [
-    "# test equipment setup values - band 1; use 950.000e6 for frequency for band 2\n",
-    "\n",
-    "import time\n",
-    "\n",
-    "frequency_to_set = 480.000e6\n",
-    "power_level = -30.0\n",
-    "attenuation = 10\n",
-    "band = 1\n",
-    "\n",
-    "signal_generator = test_equipment.signal_generator\n",
-    "SSC = test_equipment.sky_simulator_controller\n",
-    "prog_atten = test_equipment.programmable_attenuator\n",
-    "\n",
-    "# print current\n",
-    "print(f\"Current signal generator frequency: {signal_generator.frequency}\")\n",
-    "print(f\"Current signal generator power level: {signal_generator.power_dbm}\")\n",
-    "print(f\"Current Sky Simulator Correlated Noise Source: {SSC.Correlated_Noise_Source}\")\n",
-    "print(f\"Current Sky Simulator Uncorrelated Noise Source: {SSC.Uncorrelated_Noise_Sources}\")\n",
-    "print(f\"Current Sky Simulator Band: {SSC.Band}\")\n",
-    "print(f\"Current Programmable attenuator current attenuation : {prog_atten.channel_1}\")\n",
-    "\n",
-    "# setup siggen\n",
-    "signal_generator.write_attribute(\"frequency\", frequency_to_set)\n",
-    "signal_generator.write_attribute(\"power_dbm\", power_level)\n",
-    "# setup SSC\n",
-    "SSC.write_attribute(\"Correlated_Noise_Source\", True)\n",
-    "SSC.write_attribute(\"Uncorrelated_Noise_Sources\", False)\n",
-    "SSC.write_attribute(\"Band\", band)\n",
-    "# setup Attenuator\n",
-    "prog_atten.write_attribute(\"channel_1\", attenuation)\n",
-    "\n",
-    "sleep(3)\n",
-    "# print updated values and confirm updates\n",
-    "print(f\"Updated signal generator frequency                  : {signal_generator.frequency}\")\n",
-    "print(f\"Updated signal generator power level                : {signal_generator.power_dbm}\")\n",
-    "print(f\"Updated Sky Simulator Correlated Noise Source       : {SSC.Correlated_Noise_Source}\")\n",
-    "print(f\"Updated Sky Simulator Uncorrelated Noise Source     : {SSC.Uncorrelated_Noise_Sources}\")\n",
-    "print(f\"Updated Sky Simulator Band                          : {SSC.Band}\")\n",
-    "print(f\"Updated Programmable attenuator current attenuation : {prog_atten.channel_1}\")\n",
-    "\n",
-    "assert signal_generator.frequency == frequency_to_set, print(\n",
-    "    f\"Frequency required is {frequency_to_set} but got {signal_generator.frequency}\"\n",
-    ")\n",
-    "assert signal_generator.power_dbm == power_level, print(\n",
-    "    f\"Power level required is {power_level} but got {signal_generator.power_dbm}\"\n",
-    ")\n",
-    "assert SSC.Correlated_Noise_Source, print(\n",
-    "    f\"Correlated noise source required is {True} but got {SSC.Correlated_Noise_Source}\"\n",
-    ")\n",
-    "assert not SSC.Uncorrelated_Noise_Sources, print(\n",
-    "    f\"Uncorrelated noise source required is {False} but got {SSC.Uncorrelated_Noise_Sources}\"\n",
-    ")\n",
-    "assert SSC.Band == band, print(f\"Band required is {band} but got {SSC.Band}\")\n",
-    "assert prog_atten.channel_1 == attenuation, print(\n",
-    "    f\"Attenuation required is {attenuation} but got {prog_atten.channel_1}\"\n",
-    ")"
-   ]
-  },
-  {
-   "cell_type": "markdown",
-   "metadata": {},
-   "source": [
-    "#### to print current setup only"
-   ]
-  },
-  {
-   "cell_type": "code",
-   "execution_count": null,
-   "metadata": {},
-   "outputs": [],
-   "source": [
-    "# print current only\n",
-    "signal_generator = test_equipment.signal_generator\n",
-    "SSC = test_equipment.sky_simulator_controller\n",
-    "prog_atten = test_equipment.programmable_attenuator\n",
-    "\n",
-    "# print current\n",
-    "print(f\"Current signal generator frequency: {signal_generator.frequency}\")\n",
-    "print(f\"Current signal generator power level: {signal_generator.power_dbm}\")\n",
-    "print(f\"Current Sky Simulator Correlated Noise Source: {SSC.Correlated_Noise_Source}\")\n",
-    "print(f\"Current Sky Simulator Uncorrelated Noise Source: {SSC.Uncorrelated_Noise_Sources}\")\n",
-    "print(f\"Current Sky Simulator Band: {SSC.Band}\")\n",
-    "print(f\"Current Programmable attenuator current attenuation : {prog_atten.channel_1}\")"
-   ]
-  },
-  {
-   "cell_type": "markdown",
-   "metadata": {},
-   "source": [
-    "~10 seconds after recording has started, use Test Control Script to adjust CW generator signal level by -3dB. \n",
-    "\n",
-    "Expected Result:  \n",
-    "*CW level changes by roughly -3dB in SDP Spectrometer Display*"
-   ]
-  },
-  {
-   "cell_type": "code",
-   "execution_count": null,
-   "metadata": {},
-   "outputs": [],
-   "source": [
-    "sleep(\n",
-    "    10\n",
-    ")  # cell to be run in this notebook immediately after starting scn in rf-chain-and-channelisation_test_equipment notebook\n",
-    "power_level_minus_3_db = power_level - 3.0\n",
-    "signal_generator = test_equipment.signal_generator\n",
-    "print(f\"Current signal generator power level: {signal_generator.power_dbm}\")\n",
-    "signal_generator.write_attribute(\"power_dbm\", power_level_minus_3_db)\n",
-    "sleep(3)\n",
-    "print(f\"Updated signal generator power level: {signal_generator.power_dbm}\")"
-   ]
-  },
-  {
-   "cell_type": "markdown",
-   "metadata": {},
-   "source": [
-    "After a further ~10 seconds, use Test Control Script to adjust CW generator signal level by -3dB.  \n",
-    "\n",
-    "Expected Result:  \n",
-    "*CW level changes by roughly -3dB in SDP Spectrometer Display*"
-   ]
-  },
-  {
-   "cell_type": "code",
-   "execution_count": null,
-   "metadata": {},
-   "outputs": [],
-   "source": [
-    "sleep(\n",
-    "    10\n",
-    ")  # cell to be run in this notebook immediately after starting scn in rf-chain-and-channelisation_test_equipment notebook\n",
-    "power_level_minus_6_db = power_level - 6.0\n",
-    "print(f\"Current signal generator power level: {signal_generator.power_dbm}\")\n",
-    "signal_generator.write_attribute(\"power_dbm\", power_level_minus_6_db)\n",
-    "sleep(3)\n",
-    "print(f\"Updated signal generator power level: {signal_generator.power_dbm}\")"
-   ]
-  },
-  {
-   "cell_type": "markdown",
-   "metadata": {},
-   "source": [
-    "After a further ~10seconds, use Test Control Script to increase the CW generator signal frequency by 10MHz.  \n",
-    "\n",
-    "Expected Result:  \n",
-    "*CW frequency changes by 10MHz in SDP Spectrometer Display*"
-   ]
-  },
-  {
-   "cell_type": "code",
-   "execution_count": null,
-   "metadata": {},
-   "outputs": [],
-   "source": [
-    "sleep(10)\n",
-    "frequency_plus_10MHz = frequency_to_set + 10.0e6\n",
-    "print(f\"Current signal generator frequency: {signal_generator.frequency}\")\n",
-    "signal_generator.write_attribute(\"frequency\", frequency_plus_10MHz)\n",
-    "sleep(3)\n",
-    "print(f\"Updated signal generator frequency: {signal_generator.frequency}\")"
->>>>>>> 116841a3
    ]
   }
  ],
