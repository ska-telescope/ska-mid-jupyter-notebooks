{
 "cells": [
  {
   "cell_type": "markdown",
   "metadata": {},
   "source": [
    "# Running Auto Correlation with Talon Deployer and BITE\n",
    "###### Last Updated: 12/04/24\n",
    "\n",
    "This demo will show the basic operation of auto correlation using both the original docker-based Deployer and BITE commands, as well as the new TANGO device based ones. With this notebook, all TANGO commands and attribute changes are made via a [TANGO DeviceProxy](https://pytango.readthedocs.io/en/stable/client_api/device_proxy.html) but the overall steps should be the same for using the JIVE interface or Taranta web interface."
   ]
  },
  {
   "cell_type": "markdown",
   "metadata": {},
   "source": [
    "## 1 Prerequisites"
   ]
  },
  {
   "cell_type": "markdown",
   "metadata": {},
   "source": [
    "\n",
    "First, this notebook assumes you have a running environment launched from a pipeline, in particular it assumes you are running off one launched from the [SKA-mid-psi](https://gitlab.com/ska-telescope/ska-mid-psi) pipeline. Secondly, for ease of dev work, it also assumes you are using a virtual env. This notebook was made with Python 3.10 in mind.\n",
    "\n",
    "Finally, make sure all requirements are installed via [poetry](https://python-poetry.org/docs/basic-usage/#installing-dependencies), and after that we can grab the imports required."
   ]
  },
  {
   "cell_type": "code",
   "execution_count": null,
   "metadata": {},
   "outputs": [],
   "source": [
    "import json\n",
    "import os\n",
    "import sys\n",
    "from time import sleep\n",
    "\n",
    "sys.path.append(\"../../src\")\n",
    "from tango import Database, DevFailed, DeviceProxy\n",
    "\n",
    "import notebook_tools.wait_for_tango as wait_for_tango"
   ]
  },
  {
   "cell_type": "markdown",
   "metadata": {},
   "source": [
    "### 1.1 Running on PSI"
   ]
  },
  {
   "cell_type": "markdown",
   "metadata": {},
   "source": [
    "\n",
    "To run on PSI, once running the launch step from the PSI pipeline, grab your booted namespace's name. You can run a check on the ns as well to make sure the pods are ready."
   ]
  },
  {
   "cell_type": "code",
   "execution_count": null,
   "metadata": {},
   "outputs": [],
   "source": [
    "!kubectl get ns | grep ska-mid-psi"
   ]
  },
  {
   "cell_type": "code",
   "execution_count": null,
   "metadata": {},
   "outputs": [],
   "source": [
    "!kubectl -n ci-ska-mid-psi-1280777666-jaredmda get pods"
   ]
  },
  {
   "cell_type": "markdown",
   "metadata": {},
   "source": [
    "### 1.2 Loading in Variables/Checking Taranta"
   ]
  },
  {
   "cell_type": "markdown",
   "metadata": {},
   "source": [
    "Now, we set the variables we'll need for the run. First the constants that should not need to be changed unless debugging:"
   ]
  },
  {
   "cell_type": "code",
   "execution_count": null,
   "metadata": {},
   "outputs": [],
   "source": [
    "# --Requried Vars--\n",
    "# Non-SPD namespace\n",
<<<<<<< HEAD
    "ns = \"\"\n",
    "# The board we will be using for the test.\n",
    "target_talon = 0\n",
    "# Set to 0 if to run on actual hardware, 1 to simulate\n",
    "sim_mode = 0\n",
=======
    "ns = \"ci-ska-mid-psi-1280777666-jaredmda\"\n",
    "# The board(s) we will be using for the test.\n",
    "target_board = [1]\n",
>>>>>>> 7bdb1172
    "\n",
    "# --Optional vars--\n",
    "# Change these values if you want to specify a certain slim directory for files\n",
    "slim_fs_config = \"\"\n",
    "slim_vis_config = \"\""
   ]
  },
  {
   "cell_type": "code",
   "execution_count": null,
   "metadata": {},
   "outputs": [],
   "source": [
    "# MAC address for the boards.\n",
    "TARGET_MAC_ADDRESS = \"08:c0:eb:9d:47:78\"\n",
    "# Parent directory to use to grab config files.\n",
    "DATA_DIR = os.path.join(os.path.dirname(os.path.dirname(os.getcwd())), \"data\")\n",
    "# Config file directories\n",
    "COMMON_CONFIGS = os.path.join(DATA_DIR, \"mid_telescope/cbf\")\n",
    "CSP_CONFIGS = os.path.join(DATA_DIR, \"mid_telescope/csp\")\n",
    "TMC_CONFIGS = os.path.join(DATA_DIR, \"mid_telescope/tmc\")\n",
    "HW_CONFIGS = os.path.join(COMMON_CONFIGS, \"hw_config\")\n",
    "# For mapping the talon boards to receptor\n",
    "RECEPTOR_MAP = [\"SKA001\", \"SKA036\", \"SKA063\", \"SKA100\"]"
   ]
  },
  {
   "cell_type": "markdown",
   "metadata": {},
   "source": [
    "With these set, we can now check the taranta dash to monitor the boards as we run through the rest of the notebook."
   ]
  },
  {
   "cell_type": "code",
   "execution_count": null,
   "metadata": {},
   "outputs": [],
   "source": [
    "url = \"https://142.73.34.170/\" + ns + \"/taranta/dashboard?id=65e7b6f7b72ec70018cdb16a&mode=run\"\n",
    "print(\n",
    "    \"You can monitor board status using: https://142.73.34.170/{}/taranta/dashboard?id=65e7b6f7b72ec70018cdb16a&mode=run\".format(\n",
    "        ns\n",
    "    )\n",
    ")"
   ]
  },
  {
   "cell_type": "markdown",
   "metadata": {},
   "source": [
    "At this point, all components should be in the `disabled` state."
   ]
  },
  {
   "cell_type": "markdown",
   "metadata": {},
   "source": [
    "## 2 Initial Setup"
   ]
  },
  {
   "cell_type": "markdown",
   "metadata": {},
   "source": [
    "\n",
    "First we want to set up the target board that we will be using for the auto correlation. While this can be multiple boards, for now we will only need one. Punch out the board(s) you have access to and set the `target_talon` to assign it to be used in future steps.\n",
    "\n",
    "The `TANGO_HOST` will be created based of the namespace you set earlier."
   ]
  },
  {
   "cell_type": "code",
   "execution_count": null,
   "metadata": {},
   "outputs": [],
   "source": [
    "TANGO_HOST = \"databaseds-tango-base.\" + ns + \".svc.cluster.local:10000\"\n",
    "print(\"Will be using HOST: \", TANGO_HOST)\n",
    "os.environ[\"TANGO_HOST\"] = TANGO_HOST"
   ]
  },
  {
   "cell_type": "markdown",
   "metadata": {},
   "source": [
    "We then load in the locations of local JSON files for configuration:"
   ]
  },
  {
   "cell_type": "code",
   "execution_count": null,
   "metadata": {},
   "outputs": [],
   "source": [
    "print(\"Getting files...\")\n",
    "\n",
    "INIT_SYS_PARAM_FILE = os.path.join(COMMON_CONFIGS, \"sys_params/initial_system_param.json\")\n",
    "ASSIGN_RESOURCES_FILE = os.path.join(TMC_CONFIGS, \"assign_resources.json\")\n",
    "ASSIGN_CSP_RESOURCES_FILE = os.path.join(CSP_CONFIGS, \"assign_resources.json\")\n",
    "CONFIGURE_SCAN_FILE = os.path.join(TMC_CONFIGS, \"configure_scan.json\")\n",
    "SCAN_FILE = os.path.join(TMC_CONFIGS, \"scan.json\")\n",
    "CSP_DELAY_MODEL_FILE = os.path.join(TMC_CONFIGS, \"delay_model.json\")\n",
    "\n",
    "files = [\n",
    "    INIT_SYS_PARAM_FILE,\n",
    "    ASSIGN_RESOURCES_FILE,\n",
    "    ASSIGN_CSP_RESOURCES_FILE,\n",
    "    CONFIGURE_SCAN_FILE,\n",
    "    SCAN_FILE,\n",
    "    CSP_DELAY_MODEL_FILE,\n",
    "]\n",
    "print(\"Checking to make sure files exist...\")\n",
    "for file in files:\n",
    "    if os.path.isfile(file):\n",
    "        print(f\"{file} exists: ✔️\")\n",
    "    else:\n",
    "        print(f\"{file} does not exist ❌\")\n",
    "\n",
    "\n",
    "print(\"Checking done\")"
   ]
  },
  {
   "cell_type": "markdown",
   "metadata": {},
   "source": [
    "Next, we pass in the SLIM mesh config files by copying them to the namespace, these files should be in the json_files storage folder. Custom files here are not required, but if needed, the following two code blocks can be used."
   ]
  },
  {
   "cell_type": "code",
   "execution_count": null,
   "metadata": {},
   "outputs": [],
   "source": [
    "if slim_fs_config != \"\":\n",
    "    !\"kubectl cp {fs_config_path} {ns}/ds-cbfcontroller-controller-0:/app/mnt/slim/fs_slim_config.yaml\"\n",
    "    print(\"Loaded custom SLIM fs config.\")\n",
    "else:\n",
    "    print(\"SLIM will use default fs config\")\n",
    "if slim_vis_config != \"\":\n",
    "    !\"kubectl cp {vis_config_path} {ns}/ds-cbfcontroller-controller-0:/app/mnt/slim/vis_slim_config.yaml\"\n",
    "    print(\"Loaded custom SLIM vis config.\")\n",
    "else:\n",
    "    print(\"SLIM will use default vis config.\")"
   ]
  },
  {
   "cell_type": "markdown",
   "metadata": {},
   "source": [
    "For this demo, we will interact with the TANGO devices via a device proxy, which will allow us to pass commands into them as we would in the UI."
   ]
  },
  {
   "cell_type": "code",
   "execution_count": null,
   "metadata": {},
   "outputs": [],
   "source": [
    "# Setup the device proxies targeting bite and deployer\n",
    "db = Database()\n",
    "deployer = DeviceProxy(\"mid_csp_cbf/ec/deployer\")\n",
    "# Check the devices initially deployed to the database\n",
    "print(\"Check to ensure database contains expected devices.\")\n",
    "print(*db.get_device_exported(\"*\").value_string, sep=\"\\n\")"
   ]
  },
  {
   "cell_type": "markdown",
   "metadata": {},
   "source": [
    "Next we load in the hardware configuration depending on the talon boards selected. If a higher number board is chosen, we need to use the swapped config file, and then modify the board value to match the swap file."
   ]
  },
  {
   "cell_type": "code",
   "execution_count": null,
   "metadata": {},
   "outputs": [],
   "source": [
    "if target_talon > 4:\n",
    "    print(\"Using swap for higher number talons\")\n",
    "    config = \"hw_config_swap_psi.yaml\"\n",
    "    print(\"Modifying target to use lower nums to match swap file\")\n",
    "    target_talon = target_talon - 4\n",
    "else:\n",
    "    print(\"Using standard HW config\")\n",
    "    config = \"hw_config_psi.yaml\"\n",
    "\n",
    "HW_CONFIG_FILE = os.path.join(HW_CONFIGS, config)\n",
    "if os.path.isfile(HW_CONFIG_FILE):\n",
    "    print(\"HW config: ✔️\")\n",
    "else:\n",
    "    print(\"hw config: ❌\")"
   ]
  },
  {
   "cell_type": "markdown",
   "metadata": {},
   "source": [
    "Now we copy this file into the controller pod:"
   ]
  },
  {
   "cell_type": "code",
   "execution_count": null,
   "metadata": {},
   "outputs": [],
   "source": [
    "!kubectl cp $HW_CONFIG_FILE $ns/ds-cbfcontroller-controller-0:/app/mnt/hw_config/hw_config.yaml"
   ]
  },
  {
   "cell_type": "markdown",
   "metadata": {},
   "source": [
    "## 3 Deploying Devices"
   ]
  },
  {
   "cell_type": "markdown",
   "metadata": {},
   "source": [
    "For deploying the required Tango Devices, we have two options:"
   ]
  },
  {
   "cell_type": "markdown",
   "metadata": {},
   "source": [
    "### 3.1 Deploying Using the Command Line (Old Method)"
   ]
  },
  {
   "cell_type": "markdown",
   "metadata": {},
   "source": [
    "To use the old method for running the deployer commands, we use kubectl's exec function to run commands on the relevant pod, using the deployer script and passing the relevant commands to it as arguments."
   ]
  },
  {
   "cell_type": "code",
   "execution_count": null,
   "metadata": {},
   "outputs": [],
   "source": [
    "print(\"Deploying to Talon board -> {}\".format(target_talon))\n",
    "!kubectl exec -ti -n $ns ec-deployer -- python3 midcbf_deployer.py --generate-talondx-config --boards=$target_talon\n",
    "!kubectl exec -ti -n $ns ec-deployer -- python3 midcbf_deployer.py --download-artifacts\n",
    "!kubectl exec -ti -n $ns ec-deployer -- python3 midcbf_deployer.py --config-db"
   ]
  },
  {
   "cell_type": "markdown",
   "metadata": {},
   "source": [
    "Ensure that the download steps runs, and reaches completion."
   ]
  },
  {
   "cell_type": "markdown",
   "metadata": {},
   "source": [
    "### 3.2 Deploying Using the Deployer Device"
   ]
  },
  {
   "cell_type": "markdown",
   "metadata": {},
   "source": [
    "First, we set the target talon boards we want to set up our configuration for. In Jive/Taranta, this would be configured by manually writing the attribute via the UI. Multiple boards can be targeted. With this set, we can then run the configuration command by calling the generate_config_jsons command."
   ]
  },
  {
   "cell_type": "code",
   "execution_count": null,
   "metadata": {},
   "outputs": [],
   "source": [
    "deployer.targetTalons = target_talon\n",
    "print(f\"Set deployer device to target boards: {deployer.targetTalons}\")\n",
    "print(\"Generating configurations for specified board...\")\n",
    "deployer.generate_config_jsons()"
   ]
  },
  {
   "cell_type": "markdown",
   "metadata": {},
   "source": [
    "We then get the device artifacts from the [artifact repository](https://artefact.skao.int/#browse/browse:helm-internal) by running the command via TANGO. This step may take some time as it downloads multiple devices."
   ]
  },
  {
   "cell_type": "code",
   "execution_count": null,
   "metadata": {},
   "outputs": [],
   "source": [
    "deployer.set_timeout_millis(200000)\n",
    "try:\n",
    "    print(\"Starting download of required artifacts...\")\n",
    "    deployer.download_artifacts()\n",
    "except DevFailed as e:\n",
    "    print(e)\n",
    "    print(\n",
    "        \"Timed out, this is likely due to the download taking some time. Check the logs with the code space below after some time to see if it passes.\"\n",
    "    )\n",
    "deployer.set_timeout_millis(4500)"
   ]
  },
  {
   "cell_type": "markdown",
   "metadata": {},
   "source": [
    "To check that the artifacts downloaded successfully, we want to check that the following returns something like `INFO|Dummy-2|download_fpga_bitstreams|midcbf_deployer.py#418||Finished downloading`. "
   ]
  },
  {
   "cell_type": "code",
   "execution_count": null,
   "metadata": {},
   "outputs": [],
   "source": [
    "print(\"Confirm that this returns that artifacts finished downloading:\")\n",
    "!kubectl logs -n $ns ds-deployer-deployer-0 | grep 'Finished downloading'"
   ]
  },
  {
   "cell_type": "markdown",
   "metadata": {},
   "source": [
    "Finally, we can configure the TANGO database with all the tango devices we just downloaded using the ConfigDB command."
   ]
  },
  {
   "cell_type": "code",
   "execution_count": null,
   "metadata": {},
   "outputs": [],
   "source": [
    "deployer.configure_db()\n",
    "print(\"Confirm that the correct TANGO Devices were exported:\")\n",
    "print(*db.get_device_exported(\"*\").value_string, sep=\"\\n\")"
   ]
  },
  {
   "cell_type": "markdown",
   "metadata": {},
   "source": [
    "With the devices we'll need to use now exported, we can proceed to use them for the next steps of starting up the boards and running BITE commands."
   ]
  },
  {
   "cell_type": "markdown",
   "metadata": {},
   "source": [
    "## 4 Uploading Controller Settings and Starting the Boards"
   ]
  },
  {
   "cell_type": "markdown",
   "metadata": {},
   "source": [
    "Now that we have the required devices deployed and exported, we can set up the DeviceProxies for the devices we'll use in the next steps:"
   ]
  },
  {
   "cell_type": "code",
   "execution_count": null,
   "metadata": {},
   "outputs": [],
   "source": [
    "print(\"Starting  proxies to required devices...\")\n",
    "controller = DeviceProxy(\"mid-csp/control/0\")\n",
    "print(controller.status())\n",
    "subarray = DeviceProxy(\"mid-csp/subarray/01\")\n",
    "print(subarray.status())\n",
    "cbf = DeviceProxy(\"mid_csp_cbf/sub_elt/controller\")\n",
    "print(cbf.status())\n",
    "print(\"Done!\")"
   ]
  },
  {
   "cell_type": "markdown",
   "metadata": {},
   "source": [
    "**Before running this step and the following steps, ensure that you have checked out the boards you have selected to use!**\n",
    "***"
   ]
  },
  {
   "cell_type": "markdown",
   "metadata": {},
   "source": [
    "We can then set adminMode to 0 (ONLINE), allowing us to run commands, and set simulationMode to 0 (FALSE)."
   ]
  },
  {
   "cell_type": "code",
   "execution_count": null,
   "metadata": {},
   "outputs": [],
   "source": [
    "# Set relevant values on the mid-csp controller\n",
    "print(\"Setting admin mode...\")\n",
    "controller.adminMode = 0\n",
    "sleep(1)\n",
    "print(\"Setting simulation mode...\")\n",
    "controller.write_attribute(\"cbfSimulationMode\", sim_mode)\n",
    "controller.cbfSimulationMode = sim_mode\n",
    "sleep(1)\n",
    "if (\n",
    "    controller.read_attribute(\"adminMode\").value == 0\n",
    "    and controller.read_attribute(\"cbfSimulationMode\").value == 0\n",
    "):\n",
    "    print(\"Turned on devices, simulation mode set to FALSE!\")\n",
    "elif (\n",
    "    controller.read_attribute(\"adminMode\").value == 0\n",
    "    and controller.read_attribute(\"cbfSimulationMode\").value == 1\n",
    "):\n",
    "    print(\"Turned on devices, simulation mode set to TRUE.\")\n",
    "else:\n",
    "    print(\"Error, couldn't turn on the device!\")"
   ]
  },
  {
   "cell_type": "markdown",
   "metadata": {},
   "source": [
    "Checking the status dashboard, it should now display that all devices are both OFF and that the `simulationstate` is set to the expected state."
   ]
  },
  {
   "cell_type": "markdown",
   "metadata": {},
   "source": [
    " Next, we load in a initial values parameters and pass it to the controller, to do this we read in JSON file and pass it as a DevString to the relevant device command: "
   ]
  },
  {
   "cell_type": "code",
   "execution_count": null,
   "metadata": {},
   "outputs": [],
   "source": [
    "with open(INIT_SYS_PARAM_FILE, encoding=\"utf-8\") as init_file:\n",
    "    data = json.load(init_file)\n",
    "cbf.InitSysParam(json.dumps(data))\n",
    "print(\"Uploaded Initial system parameters:\")\n",
    "print(cbf.sysParam)"
   ]
  },
  {
   "cell_type": "markdown",
   "metadata": {},
   "source": [
    "Now, we turn ON the Controller by passing it the device we want to turn on, and letting it run for 55ms to give the boards time to power on."
   ]
  },
  {
   "cell_type": "code",
   "execution_count": null,
   "metadata": {},
   "outputs": [],
   "source": [
    "controller.set_timeout_millis(50000)\n",
    "target = [\"mid_csp_cbf/sub_elt/controller\"]\n",
    "print(\"Sending the command to turn on the selected board and waiting for it to start up...\")\n",
    "controller.On(target)\n",
    "wait_for_tango.wait_for_status(controller, \"ON\")"
   ]
  },
  {
   "cell_type": "code",
   "execution_count": null,
   "metadata": {},
   "outputs": [],
   "source": [
    "print(control_tango.status())"
   ]
  },
  {
   "cell_type": "markdown",
   "metadata": {},
   "source": [
    "After running this step, check with the Taranta dashboard to check that the boards are started."
   ]
  },
  {
   "cell_type": "markdown",
   "metadata": {},
   "source": [
    "## 5 Running BITE Commands"
   ]
  },
  {
   "cell_type": "markdown",
   "metadata": {},
   "source": [
    "### 5.1 Running Commands in BITE through Command Line Arguments (Old Method)"
   ]
  },
  {
   "cell_type": "markdown",
   "metadata": {},
   "source": [
    "This is the older method for running BITE commands, utilizing kubectl to run python files directly:"
   ]
  },
  {
   "cell_type": "markdown",
   "metadata": {},
   "source": [
    "First we load in custom files for input data."
   ]
  },
  {
   "cell_type": "code",
   "execution_count": null,
   "metadata": {},
   "outputs": [],
   "source": [
    "CBF_TARGET_DIRECTORY = \"/app/images/ska-mid-cbf-engineering-console-bite/test_parameters\"\n",
    "CBF_BASE_DIR = \"/app/images/ska-mid-cbf-engineering-console-bite\"\n",
    "TEST_DATA_DIR = \"test_parameters\"\n",
    "!kubectl exec ec-bite -n $ns -- rm -rf $CBF_TARGET_DIRECTORY\n",
    "!kubectl cp $TEST_DATA_DIR $ns/ec-bite:$CBF_BASE_DIR"
   ]
  },
  {
   "cell_type": "markdown",
   "metadata": {},
   "source": [
    "First we configure, specifying the MAC address of the boards and the board # to configure."
   ]
  },
  {
   "cell_type": "code",
   "execution_count": null,
   "metadata": {},
   "outputs": [],
   "source": [
    "bite_mode = \"command\"\n",
    "print(\"Running EC BITE via the pod:\")\n",
    "!kubectl exec -ti -n $ns ec-bite -- python3 midcbf_bite.py --talon-bite-config --boards=$target_talon --bite_mac_address=$TARGET_MAC_ADDRESS --input_data=$target_talon"
   ]
  },
  {
   "cell_type": "markdown",
   "metadata": {},
   "source": [
    "### 5.2 Running Commands through the BITE Device"
   ]
  },
  {
   "cell_type": "markdown",
   "metadata": {},
   "source": [
    "Now that the BITE tango Device has been deployed via the deployer, we can use it to configure tests. First we check the device is running."
   ]
  },
  {
   "cell_type": "code",
   "execution_count": null,
   "metadata": {},
   "outputs": [],
   "source": [
    "bite = DeviceProxy(\"mid_csp_cbf/ec/bite\")\n",
    "print(f\"Current BITE device status (Should be RUNNING): {bite.State()}\")"
   ]
  },
  {
   "cell_type": "markdown",
   "metadata": {},
   "source": [
    "For now, we can use the defaults and simply call the write command for the test configs. This should return the configuration for each board passed in."
   ]
  },
  {
   "cell_type": "code",
   "execution_count": null,
   "metadata": {},
   "outputs": [],
   "source": [
    "print(\"Setting target board for data generation...\")\n",
    "bite.boards = target_talon\n",
    "bite.bite_mac_address = TARGET_MAC_ADDRESS\n",
    "bite_mode = \"device\"\n",
    "print(\"Generating bite data...\")\n",
    "bite.command_inout(\"generate_bite_data\")"
   ]
  },
  {
   "cell_type": "markdown",
   "metadata": {},
   "source": [
    "## 6 Assigning Resources"
   ]
  },
  {
   "cell_type": "markdown",
   "metadata": {},
   "source": [
    "Next, we use the relevant subarray device to assign resources. First, as with the other devices, we establish a DeviceProxy to connect to it. We also read in the assign_resources file to load in using the command. "
   ]
  },
  {
   "cell_type": "markdown",
   "metadata": {},
   "source": [
    "For the loaded data, we must ensure the right board is selected, modifying the data for the receptor ID based on the Talon board selected."
   ]
  },
  {
   "cell_type": "code",
   "execution_count": null,
   "metadata": {},
   "outputs": [],
   "source": [
    "# Load in the data from the file.\n",
    "subarray = DeviceProxy(\"mid-csp/subarray/01\")\n",
    "with open(ASSIGN_CSP_RESOURCES_FILE, encoding=\"utf-8\") as init_file:\n",
    "    config_dict = json.load(init_file)\n",
    "\n",
    "# In order to use the correct receptor, we modify the assign_resources data to use the correct receptor based on the board we're using\n",
    "config_dict[\"dish\"][\"receptor_ids\"] = [RECEPTOR_MAP[target_talon - 1]]\n",
    "print(\"Modified config data:\")\n",
    "print(json.dumps(config_dict, indent=1))"
   ]
  },
  {
   "cell_type": "markdown",
   "metadata": {},
   "source": [
    "Next,we run the actual command to pass in the resources:"
   ]
  },
  {
   "cell_type": "code",
   "execution_count": null,
   "metadata": {},
   "outputs": [],
   "source": [
    "print(\"Assigning CSP resources:\")\n",
    "subarray.AssignResources(json.dumps(config_dict))\n",
    "wait_for_tango.wait_for_state(subarray, \"IDLE\")"
   ]
  },
  {
   "cell_type": "markdown",
   "metadata": {},
   "source": [
    "## 7 SDP Setup"
   ]
  },
  {
   "cell_type": "markdown",
   "metadata": {},
   "source": [
    "Next, we run a few commands to set up the Science Data Processor (SDP), utilizing the sdp namespace"
   ]
  },
  {
   "cell_type": "markdown",
   "metadata": {},
   "source": [
    "First, we set up a proxy to the SDP device:"
   ]
  },
  {
   "cell_type": "code",
   "execution_count": null,
   "metadata": {},
   "outputs": [],
   "source": [
    "sdp = DeviceProxy(\"mid-sdp/subarray/01\")\n",
    "sdp.On()\n",
    "print(f\"SDP device status (should be RUNNING): {sdp.Status()}\")"
   ]
  },
  {
   "cell_type": "markdown",
   "metadata": {},
   "source": [
    "Now, we assign resources as we did with the subarray, as with the csp, we map the receptor boards based on our checked out board."
   ]
  },
  {
   "cell_type": "code",
   "execution_count": null,
   "metadata": {},
   "outputs": [],
   "source": [
    "with open(ASSIGN_RESOURCES_FILE, encoding=\"utf-8\") as f:\n",
<<<<<<< HEAD
    "    sdp_resources = json.load(f)[\"sdp\"]\n",
    "sdp_resources[\"resources\"][\"receptors\"] = [RECEPTOR_MAP[target_talon - 1]]\n",
    "print(\"modified sdp_resources file...\")\n",
    "print(json.dumps(sdp_resources, indent=1))"
=======
    "    sdp_resources = json.load(f)\n",
    "print(json.dumps(sdp_resources))\n",
    "sdp_resources[\"sdp\"][\"resources\"][\"receptors\"] = list(\n",
    "    map(lambda x: RECEPTOR_MAP[x - 1], target_board)\n",
    ")\n",
    "print(json.dumps(sdp_resources))"
>>>>>>> 7bdb1172
   ]
  },
  {
   "cell_type": "markdown",
   "metadata": {},
   "source": [
    "And run the command to assign resources and wait to get out of the resourcing state:"
   ]
  },
  {
   "cell_type": "code",
   "execution_count": null,
   "metadata": {},
   "outputs": [],
   "source": [
<<<<<<< HEAD
    "print(\"Assigning resources to SDP...\")\n",
    "sdp.AssignResources(json.dumps(sdp_resources))\n",
    "wait_for_tango.wait_for_state(sdp, \"IDLE\")"
=======
    "sdp_tango.AssignResources(json.dumps(sdp_resources[\"sdp\"]))"
>>>>>>> 7bdb1172
   ]
  },
  {
   "cell_type": "markdown",
   "metadata": {},
   "source": [
    "Next we send the configure command along with the required config file:"
   ]
  },
  {
   "cell_type": "code",
   "execution_count": null,
   "metadata": {},
   "outputs": [],
   "source": [
    "with open(CONFIGURE_SCAN_FILE, encoding=\"utf-8\") as f:\n",
    "    sdp_configuration = json.load(f)\n",
    "    sdp_configuration = sdp_configuration[\"sdp\"]\n",
    "print(\"SDP scan configuration for this run will be...\")\n",
    "print(json.dumps(sdp_configuration, indent=1))"
   ]
  },
  {
   "cell_type": "code",
   "execution_count": null,
   "metadata": {},
   "outputs": [],
   "source": [
    "print(\"Configuring SDP...\")\n",
    "sdp.Configure(json.dumps(sdp_configuration))\n",
    "wait_for_tango.wait_for_state(sdp, \"READY\")"
   ]
  },
  {
   "cell_type": "markdown",
   "metadata": {},
   "source": [
    "We can then start the SDP output via the Scan command:"
   ]
  },
  {
   "cell_type": "code",
   "execution_count": null,
   "metadata": {},
   "outputs": [],
   "source": [
    "with open(SCAN_FILE, encoding=\"utf-8\") as f:\n",
    "    sdp_scan = json.load(f)\n",
    "    sdp_scan = sdp_scan[\"sdp\"]\n",
    "print(\"SDP scan config:\")\n",
    "print(json.dumps(sdp_scan, indent=1))"
   ]
  },
  {
   "cell_type": "code",
   "execution_count": null,
   "metadata": {},
   "outputs": [],
   "source": [
<<<<<<< HEAD
    "print(\"Starting SDP scan...\")\n",
    "sdp.Scan(json.dumps(sdp_scan))\n",
    "print(sdp.obsState)"
=======
    "while True:\n",
    "    print(sdp_tango.obsState)\n",
    "    sleep(5)"
   ]
  },
  {
   "cell_type": "code",
   "execution_count": null,
   "metadata": {},
   "outputs": [],
   "source": [
    "sdp_tango.Scan(json.dumps(sdp_scan))\n",
    "print(sdp_tango.obsState)"
>>>>>>> 7bdb1172
   ]
  },
  {
   "cell_type": "markdown",
   "metadata": {},
   "source": [
    "After running this step, a pod for receiving visibilities will be launched, grab the IP of this pod and place it in the output_host var in the configure_scan json file."
   ]
  },
  {
   "cell_type": "code",
   "execution_count": null,
   "metadata": {},
   "outputs": [],
   "source": [
    "# Grab the pod name\n",
    "!kubectl -n $ns-sdp get pods | grep vis-receive"
   ]
  },
  {
   "cell_type": "code",
   "execution_count": null,
   "metadata": {},
   "outputs": [],
   "source": [
    "# Then find the IP:\n",
    "vis_pod = \"proc-pb-test-20211111-00059-vis-receive-00-0\"\n",
    "!kubectl -n $ns-sdp describe pod $vis_pod | grep net1 -A 3"
   ]
  },
  {
   "cell_type": "markdown",
   "metadata": {},
   "source": [
    "Grab the IP from this, and write it to a var we'll use later to configure the CSP."
   ]
  },
  {
   "cell_type": "code",
   "execution_count": null,
   "metadata": {},
   "outputs": [],
   "source": [
    "# If using visibility pod, please copy this to the vis_cfg.json\n",
    "output_host = \"10.50.1.30\""
   ]
  },
  {
   "cell_type": "markdown",
   "metadata": {},
   "source": [
    "With this pod, we will also want to prep for monitoring the pod for when it receives the visibilities"
   ]
  },
  {
   "cell_type": "markdown",
   "metadata": {},
   "source": [
    "Run this command, then use the output in a separate terminal to enter the correct pod:"
   ]
  },
  {
   "cell_type": "code",
   "execution_count": null,
   "metadata": {},
   "outputs": [],
   "source": [
    "!echo kubectl exec -n $ns-sdp -ti $vis_pod -- bash"
   ]
  },
  {
   "cell_type": "markdown",
   "metadata": {},
   "source": [
    "We can then run the following commands in this pod to start monitoring for the correct traffic:"
   ]
  },
  {
   "cell_type": "raw",
   "metadata": {
    "vscode": {
     "languageId": "raw"
    }
   },
   "source": [
    "apt update && apt install -y iproute2 tcpdump && tcpdump -i net1"
   ]
  },
  {
   "cell_type": "markdown",
   "metadata": {},
   "source": [
    "## 8 Starting up the CSP Scan"
   ]
  },
  {
   "cell_type": "markdown",
   "metadata": {},
   "source": [
    "Now on the CSP side we can load in the corresponding Scan and config files, modifying the config to prep for our test."
   ]
  },
  {
   "cell_type": "code",
   "execution_count": null,
   "metadata": {},
   "outputs": [],
   "source": [
    "with open(CONFIGURE_SCAN_FILE, encoding=\"utf-8\") as f:\n",
    "    csp_config = json.load(f)[\"csp\"]\n",
    "with open(SCAN_FILE, encoding=\"utf-8\") as f:\n",
    "    csp_scan = json.load(f)[\"csp\"]\n",
    "# Modify FSP to match selected board\n",
    "csp_config[\"cbf\"][\"fsp\"][0][\"fsp_id\"] = target_talon\n",
    "\n",
    "# Write to the JSON to match original config scan file\n",
    "csp_config[\"common\"][\"config_id\"] = \"1 receptor, band 1, 1 FSP, no options\"\n",
    "csp_config[\"cbf\"][\"fsp\"][0][\"fsp_id\"] = 1\n",
    "csp_config[\"cbf\"][\"fsp\"][0][\"zoom_factor\"] = 1\n",
    "csp_config[\"cbf\"][\"fsp\"][0][\"zoom_window_tuning\"] = 450000\n",
<<<<<<< HEAD
    "csp_config[\"cbf\"][\"fsp\"][0][\"channel_offset\"] = 0\n",
    "csp_config[\"cbf\"][\"fsp\"][0][\"receptors\"] = [RECEPTOR_MAP[target_talon - 1]]\n",
    "csp_config[\"cbf\"][\"fsp\"][0][\"output_host\"][0][0] = 0\n",
    "csp_config[\"cbf\"][\"fsp\"][0][\"output_host\"][0][1] = output_host\n",
    "\n",
    "csp_config[\"cbf\"][\"fsp\"][0][\"output_port\"][0][0] = 0\n",
    "csp_config[\"cbf\"][\"fsp\"][0][\"output_port\"][0][1] = 21000\n",
    "csp_config[\"cbf\"][\"fsp\"][0][\"output_port\"][0][2] = 1\n",
    "print(\"CSP configuration:\")\n",
    "print(json.dumps(csp_config, indent=1))\n",
    "print(\"==============================\")\n",
    "print(\"CSP scan configuration:\")\n",
    "print(json.dumps(csp_scan, indent=1))"
=======
    "csp_config[\"cbf\"][\"fsp\"][0][\"channel_offset\"] = 14880\n",
    "csp_config[\"cbf\"][\"fsp\"][0][\"output_host\"] = [[]]\n",
    "csp_config[\"cbf\"][\"fsp\"][0][\"output_host\"][0] = [0, output_host]\n",
    "csp_config[\"cbf\"][\"fsp\"][0][\"output_port\"] = [[0, 21000, 1]]\n",
    "csp_config[\"cbf\"][\n",
    "    \"delay_model_subscription_point\"\n",
    "] = \"ska_mid/tm_leaf_node/csp_subarray_01/delayModel\""
   ]
  },
  {
   "cell_type": "code",
   "execution_count": null,
   "metadata": {},
   "outputs": [],
   "source": [
    "print(json.dumps(csp_config))\n",
    "print(json.dumps(csp_scan))"
>>>>>>> 7bdb1172
   ]
  },
  {
   "cell_type": "code",
   "execution_count": null,
   "metadata": {},
   "outputs": [],
   "source": [
    "print(\"Observation state: {}\".format(subarray.obsState))\n",
    "subarray.Configure(json.dumps(csp_config))\n",
    "wait_for_tango.wait_for_state(subarray, \"READY\")"
   ]
  },
  {
   "cell_type": "code",
   "execution_count": null,
   "metadata": {},
   "outputs": [],
   "source": [
    "print(\"Observation state: {}\".format(subarray_tango.obsState))"
   ]
  },
  {
   "cell_type": "markdown",
   "metadata": {},
   "source": [
    "Then we start LSTV replay, check the logs and get the epoch value to use later (`INFO: start_utc_time_offset = start_utc_time.unix_tai - ska_epoch_tai = <EPOCH VALUE TO COPY>`)"
   ]
  },
  {
   "cell_type": "code",
   "execution_count": null,
   "metadata": {},
   "outputs": [],
   "source": [
    "if bite_mode == \"device\":\n",
    "    print(\"Using the bite device to start lstv replay...\")\n",
    "    bite.start_lstv_replay()\n",
    "else:\n",
    "    print(\"Using the command line function to start lstv replay...\")\n",
    "    !kubectl exec -ti -n $ns ec-bite -- python3 midcbf_bite.py --talon-bite-lstv-replay --boards=$standin_board --input_data=$target_talon"
   ]
  },
  {
   "cell_type": "markdown",
   "metadata": {},
   "source": [
    "We then store this epoch value to configure the delay model."
   ]
  },
  {
   "cell_type": "code",
   "execution_count": null,
   "metadata": {},
   "outputs": [],
   "source": [
    "target_epoch = 768350073.0"
   ]
  },
  {
   "cell_type": "markdown",
   "metadata": {},
   "source": [
    "For the SPFRx, run this code:"
   ]
  },
  {
   "cell_type": "code",
   "execution_count": null,
   "metadata": {},
   "outputs": [],
   "source": [
    "from datetime import datetime\n",
    "\n",
    "from astropy.time import Time\n",
    "\n",
    "SKA_EPOCH = \"1999-12-31T23:59:28Z\"\n",
    "ska_epoch_utc = Time(SKA_EPOCH, scale=\"utc\")\n",
    "ska_epoch_tai = ska_epoch_utc.unix_tai\n",
    "\n",
    "start_utc_time = Time(datetime.utcnow(), scale=\"utc\")\n",
    "target_epoch = start_utc_time.unix_tai - ska_epoch_tai"
   ]
  },
  {
   "cell_type": "markdown",
   "metadata": {},
   "source": [
    "We then load this into the delay model, and change the `epoch` value to the one generated by the BITE LSTV replay start command, and the `receptor` to match our LSTV gen and receptor ID:"
   ]
  },
  {
   "cell_type": "code",
   "execution_count": null,
   "metadata": {},
   "outputs": [],
   "source": [
    "with open(CSP_DELAY_MODEL_FILE, encoding=\"utf-8\") as f:\n",
    "    delay_model = json.load(f)\n",
<<<<<<< HEAD
    "delay_model[\"delay_details\"][0][\"receptor\"] = RECEPTOR_MAP[target_talon - 1]\n",
    "delay_model[\"epoch\"] = target_epoch\n",
    "print(\"Delay model:\")\n",
    "print(json.dumps(delay_model, indent=1))"
=======
    "delayModelProxy = DeviceProxy(\"ska_mid/tm_leaf_node/csp_subarray_01\")\n",
    "delay_model[\"receptor_delays\"][0][\"receptor\"] = RECEPTOR_MAP[target_board[0] - 1]\n",
    "delay_model[\"start_validity_sec\"] = target_epoch\n",
    "print(json.dumps(delay_model))"
>>>>>>> 7bdb1172
   ]
  },
  {
   "cell_type": "code",
   "execution_count": null,
   "metadata": {},
   "outputs": [],
   "source": [
    "print(\"Writing delay model...\")\n",
    "delayModelProxy = DeviceProxy(\"ska_mid/tm_leaf_node/csp_subarray_01\")\n",
    "delayModelProxy.write_attribute(\"delayModel\", json.dumps(delay_model))"
   ]
  },
  {
   "cell_type": "markdown",
   "metadata": {},
   "source": [
    "And then the matching command in the subarray:"
   ]
  },
  {
   "cell_type": "code",
   "execution_count": null,
   "metadata": {},
   "outputs": [],
   "source": [
<<<<<<< HEAD
    "print(\"Starting CSP scan...\")\n",
    "subarray.Scan(json.dumps(csp_scan))\n",
    "print(\"Observation state (Should be SCANNING): {}\".format(subarray.obsState))"
=======
    "subarray_tango.Scan(json.dumps(csp_scan))"
   ]
  },
  {
   "cell_type": "code",
   "execution_count": null,
   "metadata": {},
   "outputs": [],
   "source": [
    "# while True:\n",
    "print(subarray_tango.obsState)\n",
    "# sleep(5)"
   ]
  },
  {
   "cell_type": "code",
   "execution_count": null,
   "metadata": {},
   "outputs": [],
   "source": [
    "subarray_tango.EndScan()"
   ]
  },
  {
   "cell_type": "code",
   "execution_count": null,
   "metadata": {},
   "outputs": [],
   "source": [
    "print(\"Observation state: {}\".format(subarray_tango.obsState))"
>>>>>>> 7bdb1172
   ]
  },
  {
   "cell_type": "markdown",
   "metadata": {},
   "source": [
    "Checking the dashboard, the dish should now be in the SCANNING status."
   ]
  },
  {
   "cell_type": "markdown",
   "metadata": {},
   "source": [
    "## 9 Checking Visabilties"
   ]
  },
  {
   "cell_type": "markdown",
   "metadata": {},
   "source": [
    "With the devices scanning and linked, we can monitor the output via monitoring the network packets that come from it. Use the tcpdump running terminal to check that packet lengths are correct:\n",
    "- UDP, length 136.\n",
    "- UDP, length 740.\n",
    "\n",
    "Also check that the outputs are properly stored."
   ]
  },
  {
   "cell_type": "markdown",
   "metadata": {},
   "source": [
    "## 10 Cleanup"
   ]
  },
  {
   "cell_type": "markdown",
   "metadata": {},
   "source": [
    "Once we're satisfied with the results, we can stop the scans and shut down the boards."
   ]
  },
  {
   "cell_type": "code",
   "execution_count": null,
   "metadata": {},
   "outputs": [],
   "source": [
<<<<<<< HEAD
    "sdp.EndScan()\n",
    "subarray.EndScan()"
=======
    "sdp_tango.EndScan()\n",
    "# subarray_tango.EndScan()"
>>>>>>> 7bdb1172
   ]
  },
  {
   "cell_type": "code",
   "execution_count": null,
   "metadata": {},
   "outputs": [],
   "source": [
<<<<<<< HEAD
    "subarray.GoToIdle()\n",
    "subarray.ReleaseAllResources()"
=======
    "subarray_tango.GoToIdle()\n",
    "sleep(10)\n",
    "subarray_tango.ReleaseAllResources()"
>>>>>>> 7bdb1172
   ]
  },
  {
   "cell_type": "code",
   "execution_count": null,
   "metadata": {},
   "outputs": [],
   "source": [
    "controller.Off(target)"
   ]
  },
  {
   "cell_type": "markdown",
   "metadata": {},
   "source": [
    "If the boards are on, use the LRU command to turn them off."
   ]
  },
  {
   "cell_type": "markdown",
   "metadata": {},
   "source": [
    "Now that we're done, free up dev resources on PSI by deleting your ns."
   ]
  },
  {
   "cell_type": "code",
   "execution_count": null,
   "metadata": {},
   "outputs": [],
   "source": [
    "!kubectl delete ns $ns\n",
    "!kubectl delete ns $ns-sdp\n",
    "!kubectl get ns | grep ska-mid-psi"
   ]
  },
  {
   "cell_type": "markdown",
   "metadata": {},
   "source": [
    "🎉 Congrats, you've now run the Auto Correlation demo!"
   ]
  }
 ],
 "metadata": {
  "kernelspec": {
   "display_name": "Python 3",
   "language": "python",
   "name": "python3"
  },
  "language_info": {
   "codemirror_mode": {
    "name": "ipython",
    "version": 3
   },
   "file_extension": ".py",
   "mimetype": "text/x-python",
   "name": "python",
   "nbconvert_exporter": "python",
   "pygments_lexer": "ipython3",
<<<<<<< HEAD
   "version": "3.9.19"
=======
   "version": "3.10.14"
>>>>>>> 7bdb1172
  }
 },
 "nbformat": 4,
 "nbformat_minor": 2
}<|MERGE_RESOLUTION|>--- conflicted
+++ resolved
@@ -36,6 +36,8 @@
     "import json\n",
     "import os\n",
     "import sys\n",
+    "from astropy.time import Time\n",
+    "from datetime import datetime\n",
     "from time import sleep\n",
     "\n",
     "sys.path.append(\"../../src\")\n",
@@ -99,17 +101,11 @@
    "source": [
     "# --Requried Vars--\n",
     "# Non-SPD namespace\n",
-<<<<<<< HEAD
     "ns = \"\"\n",
     "# The board we will be using for the test.\n",
     "target_talon = 0\n",
     "# Set to 0 if to run on actual hardware, 1 to simulate\n",
     "sim_mode = 0\n",
-=======
-    "ns = \"ci-ska-mid-psi-1280777666-jaredmda\"\n",
-    "# The board(s) we will be using for the test.\n",
-    "target_board = [1]\n",
->>>>>>> 7bdb1172
     "\n",
     "# --Optional vars--\n",
     "# Change these values if you want to specify a certain slim directory for files\n",
@@ -149,7 +145,11 @@
    "metadata": {},
    "outputs": [],
    "source": [
-    "url = \"https://142.73.34.170/\" + ns + \"/taranta/dashboard?id=65e7b6f7b72ec70018cdb16a&mode=run\"\n",
+    "url = (\n",
+    "    \"https://142.73.34.170/\"\n",
+    "    + ns\n",
+    "    + \"/taranta/dashboard?id=65e7b6f7b72ec70018cdb16a&mode=run\"\n",
+    ")\n",
     "print(\n",
     "    \"You can monitor board status using: https://142.73.34.170/{}/taranta/dashboard?id=65e7b6f7b72ec70018cdb16a&mode=run\".format(\n",
     "        ns\n",
@@ -207,7 +207,9 @@
    "source": [
     "print(\"Getting files...\")\n",
     "\n",
-    "INIT_SYS_PARAM_FILE = os.path.join(COMMON_CONFIGS, \"sys_params/initial_system_param.json\")\n",
+    "INIT_SYS_PARAM_FILE = os.path.join(\n",
+    "    COMMON_CONFIGS, \"sys_params/initial_system_param.json\"\n",
+    ")\n",
     "ASSIGN_RESOURCES_FILE = os.path.join(TMC_CONFIGS, \"assign_resources.json\")\n",
     "ASSIGN_CSP_RESOURCES_FILE = os.path.join(CSP_CONFIGS, \"assign_resources.json\")\n",
     "CONFIGURE_SCAN_FILE = os.path.join(TMC_CONFIGS, \"configure_scan.json\")\n",
@@ -579,7 +581,9 @@
    "source": [
     "controller.set_timeout_millis(50000)\n",
     "target = [\"mid_csp_cbf/sub_elt/controller\"]\n",
-    "print(\"Sending the command to turn on the selected board and waiting for it to start up...\")\n",
+    "print(\n",
+    "    \"Sending the command to turn on the selected board and waiting for it to start up...\"\n",
+    ")\n",
     "controller.On(target)\n",
     "wait_for_tango.wait_for_status(controller, \"ON\")"
    ]
@@ -590,7 +594,7 @@
    "metadata": {},
    "outputs": [],
    "source": [
-    "print(control_tango.status())"
+    "print(controller.status())"
    ]
   },
   {
@@ -806,19 +810,10 @@
    "outputs": [],
    "source": [
     "with open(ASSIGN_RESOURCES_FILE, encoding=\"utf-8\") as f:\n",
-<<<<<<< HEAD
     "    sdp_resources = json.load(f)[\"sdp\"]\n",
     "sdp_resources[\"resources\"][\"receptors\"] = [RECEPTOR_MAP[target_talon - 1]]\n",
     "print(\"modified sdp_resources file...\")\n",
     "print(json.dumps(sdp_resources, indent=1))"
-=======
-    "    sdp_resources = json.load(f)\n",
-    "print(json.dumps(sdp_resources))\n",
-    "sdp_resources[\"sdp\"][\"resources\"][\"receptors\"] = list(\n",
-    "    map(lambda x: RECEPTOR_MAP[x - 1], target_board)\n",
-    ")\n",
-    "print(json.dumps(sdp_resources))"
->>>>>>> 7bdb1172
    ]
   },
   {
@@ -834,13 +829,9 @@
    "metadata": {},
    "outputs": [],
    "source": [
-<<<<<<< HEAD
     "print(\"Assigning resources to SDP...\")\n",
     "sdp.AssignResources(json.dumps(sdp_resources))\n",
     "wait_for_tango.wait_for_state(sdp, \"IDLE\")"
-=======
-    "sdp_tango.AssignResources(json.dumps(sdp_resources[\"sdp\"]))"
->>>>>>> 7bdb1172
    ]
   },
   {
@@ -900,25 +891,9 @@
    "metadata": {},
    "outputs": [],
    "source": [
-<<<<<<< HEAD
     "print(\"Starting SDP scan...\")\n",
     "sdp.Scan(json.dumps(sdp_scan))\n",
     "print(sdp.obsState)"
-=======
-    "while True:\n",
-    "    print(sdp_tango.obsState)\n",
-    "    sleep(5)"
-   ]
-  },
-  {
-   "cell_type": "code",
-   "execution_count": null,
-   "metadata": {},
-   "outputs": [],
-   "source": [
-    "sdp_tango.Scan(json.dumps(sdp_scan))\n",
-    "print(sdp_tango.obsState)"
->>>>>>> 7bdb1172
    ]
   },
   {
@@ -1039,7 +1014,6 @@
     "csp_config[\"cbf\"][\"fsp\"][0][\"fsp_id\"] = 1\n",
     "csp_config[\"cbf\"][\"fsp\"][0][\"zoom_factor\"] = 1\n",
     "csp_config[\"cbf\"][\"fsp\"][0][\"zoom_window_tuning\"] = 450000\n",
-<<<<<<< HEAD
     "csp_config[\"cbf\"][\"fsp\"][0][\"channel_offset\"] = 0\n",
     "csp_config[\"cbf\"][\"fsp\"][0][\"receptors\"] = [RECEPTOR_MAP[target_talon - 1]]\n",
     "csp_config[\"cbf\"][\"fsp\"][0][\"output_host\"][0][0] = 0\n",
@@ -1053,25 +1027,6 @@
     "print(\"==============================\")\n",
     "print(\"CSP scan configuration:\")\n",
     "print(json.dumps(csp_scan, indent=1))"
-=======
-    "csp_config[\"cbf\"][\"fsp\"][0][\"channel_offset\"] = 14880\n",
-    "csp_config[\"cbf\"][\"fsp\"][0][\"output_host\"] = [[]]\n",
-    "csp_config[\"cbf\"][\"fsp\"][0][\"output_host\"][0] = [0, output_host]\n",
-    "csp_config[\"cbf\"][\"fsp\"][0][\"output_port\"] = [[0, 21000, 1]]\n",
-    "csp_config[\"cbf\"][\n",
-    "    \"delay_model_subscription_point\"\n",
-    "] = \"ska_mid/tm_leaf_node/csp_subarray_01/delayModel\""
-   ]
-  },
-  {
-   "cell_type": "code",
-   "execution_count": null,
-   "metadata": {},
-   "outputs": [],
-   "source": [
-    "print(json.dumps(csp_config))\n",
-    "print(json.dumps(csp_scan))"
->>>>>>> 7bdb1172
    ]
   },
   {
@@ -1091,7 +1046,7 @@
    "metadata": {},
    "outputs": [],
    "source": [
-    "print(\"Observation state: {}\".format(subarray_tango.obsState))"
+    "print(\"Observation state: {}\".format(subarray.obsState))"
    ]
   },
   {
@@ -1144,10 +1099,6 @@
    "metadata": {},
    "outputs": [],
    "source": [
-    "from datetime import datetime\n",
-    "\n",
-    "from astropy.time import Time\n",
-    "\n",
     "SKA_EPOCH = \"1999-12-31T23:59:28Z\"\n",
     "ska_epoch_utc = Time(SKA_EPOCH, scale=\"utc\")\n",
     "ska_epoch_tai = ska_epoch_utc.unix_tai\n",
@@ -1171,17 +1122,10 @@
    "source": [
     "with open(CSP_DELAY_MODEL_FILE, encoding=\"utf-8\") as f:\n",
     "    delay_model = json.load(f)\n",
-<<<<<<< HEAD
-    "delay_model[\"delay_details\"][0][\"receptor\"] = RECEPTOR_MAP[target_talon - 1]\n",
-    "delay_model[\"epoch\"] = target_epoch\n",
-    "print(\"Delay model:\")\n",
-    "print(json.dumps(delay_model, indent=1))"
-=======
     "delayModelProxy = DeviceProxy(\"ska_mid/tm_leaf_node/csp_subarray_01\")\n",
-    "delay_model[\"receptor_delays\"][0][\"receptor\"] = RECEPTOR_MAP[target_board[0] - 1]\n",
+    "delay_model[\"receptor_delays\"][0][\"receptor\"] = RECEPTOR_MAP[target_board - 1]\n",
     "delay_model[\"start_validity_sec\"] = target_epoch\n",
     "print(json.dumps(delay_model))"
->>>>>>> 7bdb1172
    ]
   },
   {
@@ -1208,42 +1152,9 @@
    "metadata": {},
    "outputs": [],
    "source": [
-<<<<<<< HEAD
     "print(\"Starting CSP scan...\")\n",
     "subarray.Scan(json.dumps(csp_scan))\n",
     "print(\"Observation state (Should be SCANNING): {}\".format(subarray.obsState))"
-=======
-    "subarray_tango.Scan(json.dumps(csp_scan))"
-   ]
-  },
-  {
-   "cell_type": "code",
-   "execution_count": null,
-   "metadata": {},
-   "outputs": [],
-   "source": [
-    "# while True:\n",
-    "print(subarray_tango.obsState)\n",
-    "# sleep(5)"
-   ]
-  },
-  {
-   "cell_type": "code",
-   "execution_count": null,
-   "metadata": {},
-   "outputs": [],
-   "source": [
-    "subarray_tango.EndScan()"
-   ]
-  },
-  {
-   "cell_type": "code",
-   "execution_count": null,
-   "metadata": {},
-   "outputs": [],
-   "source": [
-    "print(\"Observation state: {}\".format(subarray_tango.obsState))"
->>>>>>> 7bdb1172
    ]
   },
   {
@@ -1291,29 +1202,19 @@
    "metadata": {},
    "outputs": [],
    "source": [
-<<<<<<< HEAD
     "sdp.EndScan()\n",
     "subarray.EndScan()"
-=======
-    "sdp_tango.EndScan()\n",
-    "# subarray_tango.EndScan()"
->>>>>>> 7bdb1172
-   ]
-  },
-  {
-   "cell_type": "code",
-   "execution_count": null,
-   "metadata": {},
-   "outputs": [],
-   "source": [
-<<<<<<< HEAD
+   ]
+  },
+  {
+   "cell_type": "code",
+   "execution_count": null,
+   "metadata": {},
+   "outputs": [],
+   "source": [
     "subarray.GoToIdle()\n",
+    "sleep(10)\n",
     "subarray.ReleaseAllResources()"
-=======
-    "subarray_tango.GoToIdle()\n",
-    "sleep(10)\n",
-    "subarray_tango.ReleaseAllResources()"
->>>>>>> 7bdb1172
    ]
   },
   {
@@ -1374,11 +1275,7 @@
    "name": "python",
    "nbconvert_exporter": "python",
    "pygments_lexer": "ipython3",
-<<<<<<< HEAD
-   "version": "3.9.19"
-=======
    "version": "3.10.14"
->>>>>>> 7bdb1172
   }
  },
  "nbformat": 4,
