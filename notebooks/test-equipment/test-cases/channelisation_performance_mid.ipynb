--- conflicted
+++ resolved
@@ -57,7 +57,6 @@
     "\n",
     "import ska_ser_logging\n",
     "from bokeh.io import output_notebook\n",
-<<<<<<< HEAD
     "# from ska_oso_pdm.entities.common.target import (\n",
     "#     CrossScanParameters,\n",
     "#     FivePointParameters,\n",
@@ -69,20 +68,6 @@
     "#from ska_oso_scripting import oda_helper\n",
     "#from ska_oso_scripting.functions.devicecontrol.resource_control import get_request_json\n",
     "#from ska_oso_scripting.objects import SubArray, Telescope\n",
-=======
-    "from ska_oso_pdm.entities.common.target import (\n",
-    "    CrossScanParameters,\n",
-    "    FivePointParameters,\n",
-    "    RasterParameters,\n",
-    "    SinglePointParameters,\n",
-    "    StarRasterParameters,\n",
-    ")\n",
-    "from ska_oso_pdm.entities.sdp import BeamMapping\n",
-    "from ska_oso_scripting import oda_helper\n",
-    "\n",
-    "# from ska_oso_scripting.functions.devicecontrol.resource_control import get_request_json\n",
-    "# from ska_oso_scripting.objects import SubArray, Telescope\n",
->>>>>>> 116841a3
     "from ska_tmc_cdm.messages.central_node.assign_resources import AssignResourcesRequest\n",
     "from ska_tmc_cdm.messages.central_node.sdp import Channel\n",
     "from ska_tmc_cdm.messages.subarray_node.configure import ConfigureRequest\n",
@@ -291,13 +276,7 @@
    "source": [
     "# test equipment setup values - band 1\n",
     "frequency_to_set = 350.0e6\n",
-<<<<<<< HEAD
     "spfrx_power_level = -40.0 #at spfrx\n",
-=======
-    "spfrx_power_level = -30.0  # at spfrx\n",
-    "sky_sim_loss = 35.0\n",
-    "attenuation = 10\n",
->>>>>>> 116841a3
     "band = 1\n",
     "\n",
     "signal_generator = test_equipment.signal_generator\n",
@@ -311,15 +290,8 @@
     "print(\"Current Date and Time                               : \", timestr)\n",
     "print(f\"Current signal generator frequency                  : {signal_generator.frequency}\")\n",
     "print(f\"Current signal generator power level                : {signal_generator.power_dbm}\")\n",
-<<<<<<< HEAD
     "print(f\"Current signal generator RF output On               : {signal_generator.rf_output_on}\")\n",
     "print(\"Current spfrx input power level:                    : \", signal_generator.power_dbm - sky_sim_loss)\n",
-=======
-    "print(\n",
-    "    \"Current spfrx input power level:                    : \",\n",
-    "    signal_generator.power_dbm - sky_sim_loss,\n",
-    ")\n",
->>>>>>> 116841a3
     "print(f\"Current Sky Simulator Correlated Noise Source       : {SSC.Correlated_Noise_Source}\")\n",
     "print(f\"Current Sky Simulator Uncorrelated Noise Source     : {SSC.Uncorrelated_Noise_Sources}\")\n",
     "print(f\"Current Sky Simulator Band                          : {SSC.Band}\")\n",
@@ -344,15 +316,8 @@
     "print(\"Current Date and Time                               : \", timestr)\n",
     "print(f\"Updated signal generator frequency                  : {signal_generator.frequency}\")\n",
     "print(f\"Updated signal generator power level                : {signal_generator.power_dbm}\")\n",
-<<<<<<< HEAD
     "print(\"Updated spfrx input power level:                    : \", signal_generator.power_dbm - sky_sim_loss)\n",
     "print(f\"Updated signal generator RF output On               : {signal_generator.rf_output_on}\")\n",
-=======
-    "print(\n",
-    "    \"Updated spfrx input power level:                    : \",\n",
-    "    signal_generator.power_dbm - sky_sim_loss,\n",
-    ")\n",
->>>>>>> 116841a3
     "print(f\"Updated Sky Simulator Correlated Noise Source       : {SSC.Correlated_Noise_Source}\")\n",
     "print(f\"Updated Sky Simulator Uncorrelated Noise Source     : {SSC.Uncorrelated_Noise_Sources}\")\n",
     "print(f\"Updated Sky Simulator Band                          : {SSC.Band}\")\n",
@@ -434,7 +399,6 @@
     "# this code uses the run_sig_gen_sweep function in the sig_gen_sweep module to implement start_freq = bottom_of_band\n",
     "timestr = datetime.now().strftime(\"%F %T.%f\")[:-3]\n",
     "print(\"Current Date and Time                               : \", timestr)\n",
-<<<<<<< HEAD
     "start_freq= 350000000 # in hz\n",
     "stop_freq = 350134400 # in hz\n",
     "dwel_time = 0.280 # in s\n",
@@ -447,20 +411,6 @@
     "stop_freq = 1050000000 # in hz\n",
     "sig_gen_sweep.run_sig_gen_sweep(start_freq,stop_freq,dwel_time,step_freq,siggen_power_level)\n",
     "timestr = datetime.now().strftime('%F %T.%f')[:-3]\n",
-=======
-    "start_freq = 350000000  # in hz\n",
-    "stop_freq = 350134400  # in hz\n",
-    "dwel_time = 0.280  # in s\n",
-    "step_freq = 134  # in hz\n",
-    "sig_gen_sweep.run_sig_gen_sweep(start_freq, stop_freq, dwel_time, step_freq)\n",
-    "start_freq = 694500000  # in hz\n",
-    "stop_freq = 694634400  # in hz\n",
-    "sig_gen_sweep.run_sig_gen_sweep(start_freq, stop_freq, dwel_time, step_freq)\n",
-    "start_freq = 1049865600  # in hz\n",
-    "stop_freq = 1050000000  # in hz\n",
-    "sig_gen_sweep.run_sig_gen_sweep(start_freq, stop_freq, dwel_time, step_freq)\n",
-    "timestr = datetime.now().strftime(\"%F %T.%f\")[:-3]\n",
->>>>>>> 116841a3
     "print(\"Current Date and Time                               : \", timestr)"
    ]
   },
@@ -488,13 +438,7 @@
    "source": [
     "# test equipment setup values - band 2\n",
     "frequency_to_set = 950.0e6\n",
-<<<<<<< HEAD
     "spfrx_power_level = -40.0 #at spfrx\n",
-=======
-    "spfrx_power_level = -30.0  # at spfrx\n",
-    "sky_sim_loss = 35.0\n",
-    "attenuation = 10\n",
->>>>>>> 116841a3
     "band = 2\n",
     "\n",
     "signal_generator = test_equipment.signal_generator\n",
@@ -508,15 +452,8 @@
     "print(\"Current Date and Time                               : \", timestr)\n",
     "print(f\"Current signal generator frequency                  : {signal_generator.frequency}\")\n",
     "print(f\"Current signal generator power level                : {signal_generator.power_dbm}\")\n",
-<<<<<<< HEAD
     "print(f\"Current signal generator RF output On               : {signal_generator.rf_output_on}\")\n",
     "print(\"Current spfrx input power level:                    : \", signal_generator.power_dbm - sky_sim_loss)\n",
-=======
-    "print(\n",
-    "    \"Current spfrx input power level:                    : \",\n",
-    "    signal_generator.power_dbm - sky_sim_loss,\n",
-    ")\n",
->>>>>>> 116841a3
     "print(f\"Current Sky Simulator Correlated Noise Source       : {SSC.Correlated_Noise_Source}\")\n",
     "print(f\"Current Sky Simulator Uncorrelated Noise Source     : {SSC.Uncorrelated_Noise_Sources}\")\n",
     "print(f\"Current Sky Simulator Band                          : {SSC.Band}\")\n",
@@ -541,15 +478,8 @@
     "print(\"Current Date and Time                               : \", timestr)\n",
     "print(f\"Updated signal generator frequency                  : {signal_generator.frequency}\")\n",
     "print(f\"Updated signal generator power level                : {signal_generator.power_dbm}\")\n",
-<<<<<<< HEAD
     "print(f\"Updated signal generator RF output On               : {signal_generator.rf_output_on}\")\n",
     "print(\"Updated spfrx input power level:                    : \", signal_generator.power_dbm - sky_sim_loss)\n",
-=======
-    "print(\n",
-    "    \"Updated spfrx input power level:                    : \",\n",
-    "    signal_generator.power_dbm - sky_sim_loss,\n",
-    ")\n",
->>>>>>> 116841a3
     "print(f\"Updated Sky Simulator Correlated Noise Source       : {SSC.Correlated_Noise_Source}\")\n",
     "print(f\"Updated Sky Simulator Uncorrelated Noise Source     : {SSC.Uncorrelated_Noise_Sources}\")\n",
     "print(f\"Updated Sky Simulator Band                          : {SSC.Band}\")\n",
@@ -586,7 +516,6 @@
     "# this code uses the run_sig_gen_sweep function in the sig_gen_sweep module to implement start_freq = bottom_of_band\n",
     "timestr = datetime.now().strftime(\"%F %T.%f\")[:-3]\n",
     "print(\"Current Date and Time                               : \", timestr)\n",
-<<<<<<< HEAD
     "start_freq= 950000000 # in hz\n",
     "stop_freq = 950134400 # in hz\n",
     "dwel_time = 0.280 # in s\n",
@@ -599,20 +528,6 @@
     "stop_freq = 1683000000 # in hz\n",
     "sig_gen_sweep.run_sig_gen_sweep(start_freq,stop_freq,dwel_time,step_freq,siggen_power_level)\n",
     "timestr = datetime.now().strftime('%F %T.%f')[:-3]\n",
-=======
-    "start_freq = 950000000  # in hz\n",
-    "stop_freq = 950134400  # in hz\n",
-    "dwel_time = 0.280  # in s\n",
-    "step_freq = 134  # in hz\n",
-    "sig_gen_sweep.run_sig_gen_sweep(start_freq, stop_freq, dwel_time, step_freq)\n",
-    "start_freq = 1289100000  # in hz\n",
-    "stop_freq = 1289234400  # in hz\n",
-    "sig_gen_sweep.run_sig_gen_sweep(start_freq, stop_freq, dwel_time, step_freq)\n",
-    "start_freq = 1684865600  # in hz\n",
-    "stop_freq = 1685000000  # in hz\n",
-    "sig_gen_sweep.run_sig_gen_sweep(start_freq, stop_freq, dwel_time, step_freq)\n",
-    "timestr = datetime.now().strftime(\"%F %T.%f\")[:-3]\n",
->>>>>>> 116841a3
     "print(\"Current Date and Time                               : \", timestr)"
    ]
   }
