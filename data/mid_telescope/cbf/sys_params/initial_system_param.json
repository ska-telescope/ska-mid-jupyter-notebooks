{
    "interface": "https://schema.skao.int/ska-mid-cbf-initsysparam/1.0",
    "dish_parameters": {
        "SKA001": {
            "vcc": 1,
<<<<<<< HEAD
            "k"	 : 1108
=======
            "k"	 : 13
>>>>>>> 40dd9c1a
        },
        "SKA036": {
            "vcc": 2,
            "k"	 : 1108
        },
        "SKA063": {
            "vcc": 3,
            "k"	 : 1100
        },
        "SKA100": {
            "vcc": 4,
            "k"	 : 1101
        }
    }
}<|MERGE_RESOLUTION|>--- conflicted
+++ resolved
@@ -3,11 +3,7 @@
     "dish_parameters": {
         "SKA001": {
             "vcc": 1,
-<<<<<<< HEAD
             "k"	 : 1108
-=======
-            "k"	 : 13
->>>>>>> 40dd9c1a
         },
         "SKA036": {
             "vcc": 2,
