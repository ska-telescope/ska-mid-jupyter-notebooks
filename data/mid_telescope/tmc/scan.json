{
<<<<<<< HEAD
  "interface": "https://schema.skao.intg/ska-tmc-scan/2.0",
  "scan_id": 1
=======
  "sdp": {
  "interface": "https://schema.skao.int/ska-sdp-scan/0.4",
  "scan_id": 1
  },
  "csp": {
  "interface": "https://schema.skao.int/ska-csp-scan/2.2",
  "scan_id": 1
  }
>>>>>>> 9c2b79e4
}<|MERGE_RESOLUTION|>--- conflicted
+++ resolved
@@ -1,8 +1,4 @@
 {
-<<<<<<< HEAD
-  "interface": "https://schema.skao.intg/ska-tmc-scan/2.0",
-  "scan_id": 1
-=======
   "sdp": {
   "interface": "https://schema.skao.int/ska-sdp-scan/0.4",
   "scan_id": 1
@@ -11,5 +7,4 @@
   "interface": "https://schema.skao.int/ska-csp-scan/2.2",
   "scan_id": 1
   }
->>>>>>> 9c2b79e4
 }