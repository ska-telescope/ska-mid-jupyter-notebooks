--- conflicted
+++ resolved
@@ -23,7 +23,6 @@
         "frequency_band": "1"
     },
     "cbf": {
-<<<<<<< HEAD
       "delay_model_subscription_point": "ska_mid/tm_leaf_node/csp_subarray_01/delayModel",
       "fsp": [
         {
@@ -45,25 +44,6 @@
           "output_port": [[0, 21000, 1]]  
         }
       ]
-=======
-        "fsp": [
-            {
-                "fsp_id": 1,
-                "function_mode": "CORR",
-                "frequency_slice_id": 1,
-                "zoom_factor": 0,
-                "integration_factor": 10,
-                "output_link_map": [
-                    [
-                        0,
-                        1
-                    ]
-                ],
-                "channel_offset": 0,
-                "zoom_window_tuning": 450000  
-            }
-        ]
->>>>>>> 803dd639
     }
 },
   "tmc": {
