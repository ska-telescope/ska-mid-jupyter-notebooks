{
  "interface": "https://schema.skao.int/ska-tmc-configure/2.0",
  "pointing": {
    "target": {
      "reference_frame": "ICRS",
      "target_name": "Polaris Australis",
      "ra": "21:08:47.92",
      "dec": "-88:57:22.9"
    }
  },
  "sdp": {
    "interface": "https://schema.skao.int/ska-sdp-configure/0.4",
    "scan_type": "science"
  },
  "csp": {
    "interface": "https://schema.skao.int/ska-csp-configure/2.4",
    "subarray": {
<<<<<<< HEAD
        "subarray_name": "Receptor(s)"
    },
    "common": {
        "config_id": "1 receptor, band 1, 2 FSP, no options",
        "subarray_id": 1,
        "frequency_band": "1"
    },
    "cbf": {
        "fsp": [
            {
                "fsp_id": 1,
                "function_mode": "CORR",
                "frequency_slice_id": 1,
                "zoom_factor": 0,
                "integration_factor": 10,
                "output_link_map": [
                    [
                        0,
                        1
                    ]
                ],
                "channel_offset": 0,
                "zoom_window_tuning": 450000  
            }
        ]
=======
      "subarray_name": "Single receptor"
    },
    "common": {
      "config_id": "1 receptor, band 1, 1 FSP, no options",
      "frequency_band": "1",
      "subarray_id": 1
    },
    "cbf": {
      "delay_model_subscription_point": "ska_mid/tm_leaf_node/csp_subarray_01/delayModel",
      "rfi_flagging_mask": {},
      "fsp": [
        {
          "fsp_id": 1,
          "function_mode": "CORR",
          "receptors": ["SKA001"],
          "frequency_slice_id": 1,
          "zoom_factor": 1,
          "zoom_window_tuning": 450000,
          "integration_factor": 10,
          "channel_offset": 0,
          "output_link_map": [
            [
              0,
              1
            ]
          ],
          "output_host": [[0, "10.50.1.34"]],
          "output_port": [[0, 21000, 1]]  
        }
      ]
>>>>>>> 40dd9c1a
    }
},
  "tmc": {
    "scan_duration": 920.0
  },
  "dish": {
    "receiver_band": "1"
  }
}
<|MERGE_RESOLUTION|>--- conflicted
+++ resolved
@@ -15,7 +15,6 @@
   "csp": {
     "interface": "https://schema.skao.int/ska-csp-configure/2.4",
     "subarray": {
-<<<<<<< HEAD
         "subarray_name": "Receptor(s)"
     },
     "common": {
@@ -41,38 +40,6 @@
                 "zoom_window_tuning": 450000  
             }
         ]
-=======
-      "subarray_name": "Single receptor"
-    },
-    "common": {
-      "config_id": "1 receptor, band 1, 1 FSP, no options",
-      "frequency_band": "1",
-      "subarray_id": 1
-    },
-    "cbf": {
-      "delay_model_subscription_point": "ska_mid/tm_leaf_node/csp_subarray_01/delayModel",
-      "rfi_flagging_mask": {},
-      "fsp": [
-        {
-          "fsp_id": 1,
-          "function_mode": "CORR",
-          "receptors": ["SKA001"],
-          "frequency_slice_id": 1,
-          "zoom_factor": 1,
-          "zoom_window_tuning": 450000,
-          "integration_factor": 10,
-          "channel_offset": 0,
-          "output_link_map": [
-            [
-              0,
-              1
-            ]
-          ],
-          "output_host": [[0, "10.50.1.34"]],
-          "output_port": [[0, 21000, 1]]  
-        }
-      ]
->>>>>>> 40dd9c1a
     }
 },
   "tmc": {
